// -*- lsst-c++ -*-
/**
 * @file KernelSolution.cc
 *
 * @brief Implementation of KernelSolution class
 *
 * @author Andrew Becker, University of Washington
 *
 * @ingroup ip_diffim
 */
#include <iterator>
#include <cmath>
#include <algorithm>
#include <limits>

#include "boost/timer.hpp" 

#include "Eigen/Core"
#include "Eigen/Cholesky"
#include "Eigen/QR"
#include "Eigen/LU"
#include "Eigen/Eigenvalues"
#include "Eigen/SVD"

#include "lsst/afw/math.h"
#include "lsst/afw/geom.h"
#include "lsst/afw/image.h"
#include "lsst/afw/detection.h"
#include "lsst/afw/detection/FootprintArray.cc"
#include "lsst/pex/exceptions/Runtime.h"
#include "lsst/pex/logging/Trace.h"

#include "lsst/ip/diffim/ImageSubtract.h"
#include "lsst/ip/diffim/KernelSolution.h"

#include "lsst/ndarray.h"
#include "lsst/ndarray/eigen.h"

#define DEBUG_MATRIX  0
#define DEBUG_MATRIX2 0

namespace afwDet         = lsst::afw::detection;
namespace afwMath        = lsst::afw::math;
namespace afwGeom        = lsst::afw::geom;
namespace afwImage       = lsst::afw::image;
namespace pexLog         = lsst::pex::logging; 
namespace pexExcept      = lsst::pex::exceptions; 
namespace ndarray        = lsst::ndarray;

namespace lsst { 
namespace ip { 
namespace diffim {
    
    /* Unique identifier for solution */
    int KernelSolution::_SolutionId = 0;

    KernelSolution::KernelSolution(
        boost::shared_ptr<Eigen::MatrixXd> mMat,
        boost::shared_ptr<Eigen::VectorXd> bVec,
        bool fitForBackground
        ) :
        _id(++_SolutionId),
        _mMat(mMat),
        _bVec(bVec),
        _aVec(),
        _solvedBy(NONE),
        _fitForBackground(fitForBackground)
    {};

    KernelSolution::KernelSolution(
        bool fitForBackground
        ) :
        _id(++_SolutionId),
        _mMat(),
        _bVec(),
        _aVec(),
        _solvedBy(NONE),
        _fitForBackground(fitForBackground)
    {};

    KernelSolution::KernelSolution() :
        _id(++_SolutionId),
        _mMat(),
        _bVec(),
        _aVec(),
        _solvedBy(NONE),
        _fitForBackground(true)
    {};

    void KernelSolution::solve() {
        solve(*_mMat, *_bVec);
    }

    double KernelSolution::getConditionNumber(ConditionNumberType conditionType) {
        return getConditionNumber(*_mMat, conditionType);
    }

    double KernelSolution::getConditionNumber(Eigen::MatrixXd mMat, 
                                              ConditionNumberType conditionType) {
        switch (conditionType) {
        case EIGENVALUE: 
            {
            Eigen::SelfAdjointEigenSolver<Eigen::MatrixXd> eVecValues(mMat);
            Eigen::VectorXd eValues = eVecValues.eigenvalues();
            double eMax = eValues.maxCoeff();
            double eMin = eValues.minCoeff();
            pexLog::TTrace<5>("lsst.ip.diffim.KernelSolution.getConditionNumber", 
                              "EIGENVALUE eMax / eMin = %.3e", eMax / eMin);
            return (eMax / eMin);
            break;
            }
        case SVD: 
            {
            Eigen::VectorXd sValues = mMat.jacobiSvd().singularValues();
            double sMax = sValues.maxCoeff();
            double sMin = sValues.minCoeff();
            pexLog::TTrace<5>("lsst.ip.diffim.KernelSolution.getConditionNumber", 
                              "SVD eMax / eMin = %.3e", sMax / sMin);
            return (sMax / sMin);
            break;
            }
        default:
            {
            throw LSST_EXCEPT(pexExcept::InvalidParameterException,
                              "Undefined ConditionNumberType : only EIGENVALUE, SVD allowed.");
            break;
            }
        }
    }

    void KernelSolution::solve(Eigen::MatrixXd mMat,
                               Eigen::VectorXd bVec) {
        
        if (DEBUG_MATRIX) {
            std::cout << "M " << std::endl;
            std::cout << mMat << std::endl;
            std::cout << "B " << std::endl;
            std::cout << bVec << std::endl;
        }

        Eigen::VectorXd aVec = Eigen::VectorXd::Zero(bVec.size());

        boost::timer t;
        t.restart();

        pexLog::TTrace<2>("lsst.ip.diffim.KernelSolution.solve", 
                          "Solving for kernel");
		_solvedBy = LU;
		Eigen::FullPivLU<Eigen::MatrixXd> lu(mMat);
		if (lu.isInvertible()) {
			aVec = lu.solve(bVec);
		} else {
			pexLog::TTrace<5>("lsst.ip.diffim.KernelSolution.solve", 
							  "Unable to determine kernel via LU");
			/* LAST RESORT */
			try {
				
				_solvedBy = EIGENVECTOR;
				Eigen::SelfAdjointEigenSolver<Eigen::MatrixXd> eVecValues(mMat);
				Eigen::MatrixXd const& rMat = eVecValues.eigenvectors();
				Eigen::VectorXd eValues = eVecValues.eigenvalues();
				
				for (int i = 0; i != eValues.rows(); ++i) {
					if (eValues(i) != 0.0) {
						eValues(i) = 1.0/eValues(i);
					}
				}
				
				aVec = rMat * eValues.asDiagonal() * rMat.transpose() * bVec;
			} catch (pexExcept::Exception& e) {
				
				_solvedBy = NONE;
				pexLog::TTrace<5>("lsst.ip.diffim.KernelSolution.solve", 
								  "Unable to determine kernel via eigen-values");
				
				throw LSST_EXCEPT(pexExcept::Exception, "Unable to determine kernel solution");
			}
		}

        double time = t.elapsed();
        pexLog::TTrace<3>("lsst.ip.diffim.KernelSolution.solve", 
                          "Compute time for matrix math : %.2f s", time);

        if (DEBUG_MATRIX) {
		  std::cout << "A " << std::endl;
            std::cout << aVec << std::endl;
        }
        
        _aVec = boost::shared_ptr<Eigen::VectorXd>(new Eigen::VectorXd(aVec));
    }

    /*******************************************************************************************************/

    template <typename InputT>
    StaticKernelSolution<InputT>::StaticKernelSolution(
        lsst::afw::math::KernelList const& basisList,
        bool fitForBackground
        ) 
        :
        KernelSolution(fitForBackground),
        _cMat(),
        _iVec(),
        _ivVec(),
        _kernel(),
        _background(0.0),
        _kSum(0.0)
    {
        std::vector<double> kValues(basisList.size());
        _kernel = boost::shared_ptr<afwMath::Kernel>( 
            new afwMath::LinearCombinationKernel(basisList, kValues) 
            );
    };

    template <typename InputT>
    lsst::afw::math::Kernel::Ptr StaticKernelSolution<InputT>::getKernel() {
        if (_solvedBy == KernelSolution::NONE) {
            throw LSST_EXCEPT(pexExcept::Exception, "Kernel not solved; cannot return solution");
        }
        return _kernel;
    }

    template <typename InputT>
    KernelSolution::ImageT::Ptr StaticKernelSolution<InputT>::makeKernelImage() {
        if (_solvedBy == KernelSolution::NONE) {
            throw LSST_EXCEPT(pexExcept::Exception, "Kernel not solved; cannot return image");
        }
        ImageT::Ptr image (
            new ImageT::Image(_kernel->getDimensions())
            );
        (void)_kernel->computeImage(*image, false);              
        return image;
    }

    template <typename InputT>
    double StaticKernelSolution<InputT>::getBackground() {
        if (_solvedBy == KernelSolution::NONE) {
            throw LSST_EXCEPT(pexExcept::Exception, "Kernel not solved; cannot return background");
        }
        return _background;
    }

    template <typename InputT>
    double StaticKernelSolution<InputT>::getKsum() {
        if (_solvedBy == KernelSolution::NONE) {
            throw LSST_EXCEPT(pexExcept::Exception, "Kernel not solved; cannot return ksum");
        }
        return _kSum;
    }

    template <typename InputT>
    std::pair<boost::shared_ptr<lsst::afw::math::Kernel>, double>
    StaticKernelSolution<InputT>::getSolutionPair() {
        if (_solvedBy == KernelSolution::NONE) {
            throw LSST_EXCEPT(pexExcept::Exception, "Kernel not solved; cannot return solution");
        }

        return std::make_pair(_kernel, _background);
    }

    template <typename InputT>
    void StaticKernelSolution<InputT>::build(
        lsst::afw::image::Image<InputT> const &imageToConvolve,
        lsst::afw::image::Image<InputT> const &imageToNotConvolve,
        lsst::afw::image::Image<lsst::afw::image::VariancePixel> const &varianceEstimate
        ) {

        afwMath::Statistics varStats = afwMath::makeStatistics(varianceEstimate, afwMath::MIN);
        if (varStats.getValue(afwMath::MIN) < 0.0) {
            throw LSST_EXCEPT(pexExcept::Exception, 
                              "Error: variance less than 0.0");
        }
        if (varStats.getValue(afwMath::MIN) == 0.0) {
            throw LSST_EXCEPT(pexExcept::Exception, 
                              "Error: variance equals 0.0, cannot inverse variance weight");
        }

        lsst::afw::math::KernelList basisList = 
            boost::shared_dynamic_cast<afwMath::LinearCombinationKernel>(_kernel)->getKernelList();
        
        unsigned int const nKernelParameters     = basisList.size();
        unsigned int const nBackgroundParameters = _fitForBackground ? 1 : 0;
        unsigned int const nParameters           = nKernelParameters + nBackgroundParameters;

        std::vector<boost::shared_ptr<afwMath::Kernel> >::const_iterator kiter = basisList.begin();
        
        /* Ignore buffers around edge of convolved images :
         * 
         * If the kernel has width 5, it has center pixel 2.  The first good pixel
         * is the (5-2)=3rd pixel, which is array index 2, and ends up being the
         * index of the central pixel.
         * 
         * You also have a buffer of unusable pixels on the other side, numbered
         * width-center-1.  The last good usable pixel is N-width+center+1.
         * 
         * Example : the kernel is width = 5, center = 2
         * 
         * ---|---|-c-|---|---|
         * 
         * the image is width = N
         * convolve this with the kernel, and you get
         * 
         * |-x-|-x-|-g-|---|---| ... |---|---|-g-|-x-|-x-|
         * 
         * g = first/last good pixel
         * x = bad
         * 
         * the first good pixel is the array index that has the value "center", 2
         * the last good pixel has array index N-(5-2)+1
         * eg. if N = 100, you want to use up to index 97
         * 100-3+1 = 98, and the loops use i < 98, meaning the last
         * index you address is 97.
         */

        /* NOTE - we are accessing particular elements of Eigen arrays using
           these coordinates, therefore they need to be in LOCAL coordinates.
           This was written before ndarray unification.
        */
        afwGeom::Box2I goodBBox = (*kiter)->shrinkBBox(imageToConvolve.getBBox(afwImage::LOCAL));
        unsigned int const startCol = goodBBox.getMinX();
        unsigned int const startRow = goodBBox.getMinY();
        // endCol/Row is one past the index of the last good col/row
        unsigned int endCol = goodBBox.getMaxX() + 1;
        unsigned int endRow = goodBBox.getMaxY() + 1;

        boost::timer t;
        t.restart();
        
        /* Eigen representation of input images; only the pixels that are unconvolved in cimage below */
        Eigen::MatrixXd eigenToConvolve = imageToEigenMatrix(imageToConvolve).block(startRow, 
                                                                                    startCol, 
                                                                                    endRow-startRow, 
                                                                                    endCol-startCol);
        Eigen::MatrixXd eigenToNotConvolve = imageToEigenMatrix(imageToNotConvolve).block(startRow, 
                                                                                          startCol, 
                                                                                          endRow-startRow, 
                                                                                          endCol-startCol);
        Eigen::MatrixXd eigeniVariance = imageToEigenMatrix(varianceEstimate).block(
	    startRow, startCol, endRow-startRow, endCol-startCol
	).array().inverse().matrix();

        /* Resize into 1-D for later usage */
        eigenToConvolve.resize(eigenToConvolve.rows()*eigenToConvolve.cols(), 1);
        eigenToNotConvolve.resize(eigenToNotConvolve.rows()*eigenToNotConvolve.cols(), 1);
        eigeniVariance.resize(eigeniVariance.rows()*eigeniVariance.cols(), 1);
        
        /* Holds image convolved with basis function */
        afwImage::Image<PixelT> cimage(imageToConvolve.getDimensions());
        
        /* Holds eigen representation of image convolved with all basis functions */
        std::vector<boost::shared_ptr<Eigen::MatrixXd> > convolvedEigenList(nKernelParameters);
        
        /* Iterators over convolved image list and basis list */
        typename std::vector<boost::shared_ptr<Eigen::MatrixXd> >::iterator eiter = 
            convolvedEigenList.begin();
        /* Create C_i in the formalism of Alard & Lupton */
        for (kiter = basisList.begin(); kiter != basisList.end(); ++kiter, ++eiter) {
            afwMath::convolve(cimage, imageToConvolve, **kiter, false); /* cimage stores convolved image */

            boost::shared_ptr<Eigen::MatrixXd> cMat (
                new Eigen::MatrixXd(imageToEigenMatrix(cimage).block(startRow, 
                                                                     startCol, 
                                                                     endRow-startRow, 
                                                                     endCol-startCol))
                );
            cMat->resize(cMat->rows()*cMat->cols(), 1);
            *eiter = cMat;

        } 

        double time = t.elapsed();
        pexLog::TTrace<5>("lsst.ip.diffim.StaticKernelSolution.build", 
                          "Total compute time to do basis convolutions : %.2f s", time);
        t.restart();
        
        /* 
           Load matrix with all values from convolvedEigenList : all images
           (eigeniVariance, convolvedEigenList) must be the same size
        */
        Eigen::MatrixXd cMat(eigenToConvolve.col(0).size(), nParameters);
        typename std::vector<boost::shared_ptr<Eigen::MatrixXd> >::iterator eiterj = 
            convolvedEigenList.begin();
        typename std::vector<boost::shared_ptr<Eigen::MatrixXd> >::iterator eiterE = 
            convolvedEigenList.end();
        for (unsigned int kidxj = 0; eiterj != eiterE; eiterj++, kidxj++) {
            cMat.col(kidxj) = (*eiterj)->col(0);
        }
        /* Treat the last "image" as all 1's to do the background calculation. */
        if (_fitForBackground)
            cMat.col(nParameters-1).fill(1.);

        _cMat.reset(new Eigen::MatrixXd(cMat));
        _ivVec.reset(new Eigen::VectorXd(eigeniVariance.col(0)));
        _iVec.reset(new Eigen::VectorXd(eigenToNotConvolve.col(0)));

        /* Make these outside of solve() so I can check condition number */
        _mMat.reset(new Eigen::MatrixXd((*_cMat).transpose() * ((*_ivVec).asDiagonal() * (*_cMat))));
        _bVec.reset(new Eigen::VectorXd((*_cMat).transpose() * ((*_ivVec).asDiagonal() * (*_iVec))));
    }

    template <typename InputT>
    void StaticKernelSolution<InputT>::solve() {
        pexLog::TTrace<5>("lsst.ip.diffim.StaticKernelSolution.solve", 
                          "mMat is %d x %d; bVec is %d; cMat is %d x %d; vVec is %d; iVec is %d", 
                          (*_mMat).rows(), (*_mMat).cols(), (*_bVec).size(),
                          (*_cMat).rows(), (*_cMat).cols(), (*_ivVec).size(), (*_iVec).size());

        /* If I put this here I can't check for condition number before solving */
        /*
        _mMat.reset(new Eigen::MatrixXd((*_cMat).transpose() * ((*_ivVec).asDiagonal() * (*_cMat))));
        _bVec.reset(new Eigen::VectorXd((*_cMat).transpose() * ((*_ivVec).asDiagonal() * (*_iVec))));
        */

        if (DEBUG_MATRIX) {
            std::cout << "C" << std::endl;
            std::cout << (*_cMat) << std::endl;
            std::cout << "iV" << std::endl;
            std::cout << (*_ivVec) << std::endl;
            std::cout << "I" << std::endl;
            std::cout << (*_iVec) << std::endl;
        }

        try {
            KernelSolution::solve();
        } catch (pexExcept::Exception &e) {
            LSST_EXCEPT_ADD(e, "Unable to solve static kernel matrix");
            throw e;
        }
        /* Turn matrices into _kernel and _background */
        _setKernel();
    }

    template <typename InputT>
    void StaticKernelSolution<InputT>::_setKernel() {
        if (_solvedBy == KernelSolution::NONE) {
            throw LSST_EXCEPT(pexExcept::Exception, "Kernel not solved; cannot make solution");
        }

        unsigned int const nParameters           = _aVec->size();
        unsigned int const nBackgroundParameters = _fitForBackground ? 1 : 0;
        unsigned int const nKernelParameters     = 
            boost::shared_dynamic_cast<afwMath::LinearCombinationKernel>(_kernel)->getKernelList().size();
        if (nParameters != (nKernelParameters + nBackgroundParameters)) 
            throw LSST_EXCEPT(pexExcept::Exception, "Mismatched sizes in kernel solution");

        /* Fill in the kernel results */
        std::vector<double> kValues(nKernelParameters);
        for (unsigned int idx = 0; idx < nKernelParameters; idx++) {
            if (std::isnan((*_aVec)(idx))) {
                throw LSST_EXCEPT(pexExcept::Exception, 
                                  str(boost::format("Unable to determine kernel solution %d (nan)") % idx));
            }
            kValues[idx] = (*_aVec)(idx);
        }
        _kernel->setKernelParameters(kValues);

        ImageT::Ptr image (
            new ImageT::Image(_kernel->getDimensions())
            );
        _kSum  = _kernel->computeImage(*image, false);              
        
        if (_fitForBackground) {
            if (std::isnan((*_aVec)(nParameters-1))) {
                throw LSST_EXCEPT(pexExcept::Exception, 
                                  str(boost::format("Unable to determine background solution %d (nan)") % 
                                      (nParameters-1)));
            }
            _background = (*_aVec)(nParameters-1);
        }
    }        


    template <typename InputT>
    void StaticKernelSolution<InputT>::_setKernelUncertainty() {
        throw LSST_EXCEPT(pexExcept::Exception, "Uncertainty calculation not supported");

        /* Estimate of parameter uncertainties comes from the inverse of the
         * covariance matrix (noise spectrum).  
         * N.R. 15.4.8 to 15.4.15
         * 
         * Since this is a linear problem no need to use Fisher matrix
         * N.R. 15.5.8
         *
         * Although I might be able to take advantage of the solution above.
         * Since this now works and is not the rate limiting step, keep as-is for DC3a.
         *
         * Use Cholesky decomposition again.
         * Cholkesy:
         * Cov       =  L L^t
         * Cov^(-1)  = (L L^t)^(-1)
         *           = (L^T)^-1 L^(-1)
         * 
         * Code would be:
         * 
         * Eigen::MatrixXd             cov    = (*_mMat).transpose() * (*_mMat);
         * Eigen::LLT<Eigen::MatrixXd> llt    = cov.llt();
         * Eigen::MatrixXd             error2 = llt.matrixL().transpose().inverse()*llt.matrixL().inverse();
         */
    }

    /*******************************************************************************************************/

    template <typename InputT>
    MaskedKernelSolution<InputT>::MaskedKernelSolution(
        lsst::afw::math::KernelList const& basisList,
        bool fitForBackground
        ) :
        StaticKernelSolution<InputT>(basisList, fitForBackground)
    {};

    template <typename InputT>
    void MaskedKernelSolution<InputT>::build(
        lsst::afw::image::Image<InputT> const &imageToConvolve,
        lsst::afw::image::Image<InputT> const &imageToNotConvolve,
        lsst::afw::image::Image<lsst::afw::image::VariancePixel> const &varianceEstimate,
        lsst::afw::image::Mask<lsst::afw::image::MaskPixel> const &pixelMask
        ) {

        afwMath::Statistics varStats = afwMath::makeStatistics(varianceEstimate, afwMath::MIN);
        if (varStats.getValue(afwMath::MIN) < 0.0) {
            throw LSST_EXCEPT(pexExcept::Exception, 
                              "Error: variance less than 0.0");
        }
        if (varStats.getValue(afwMath::MIN) == 0.0) {
            throw LSST_EXCEPT(pexExcept::Exception, 
                              "Error: variance equals 0.0, cannot inverse variance weight");
        }

        /* Full footprint of all input images */
        afwDet::Footprint::Ptr fullFp(new afwDet::Footprint(imageToConvolve.getBBox(afwImage::PARENT)));

        afwMath::KernelList basisList = 
            boost::shared_dynamic_cast<afwMath::LinearCombinationKernel>(this->_kernel)->getKernelList();
        std::vector<boost::shared_ptr<afwMath::Kernel> >::const_iterator kiter = basisList.begin();

        /* Only BAD pixels marked in this mask */
        afwImage::MaskPixel bitMask = 
            (afwImage::Mask<afwImage::MaskPixel>::getPlaneBitMask("BAD") | 
             afwImage::Mask<afwImage::MaskPixel>::getPlaneBitMask("SAT") |
             afwImage::Mask<afwImage::MaskPixel>::getPlaneBitMask("EDGE"));

        /* Create a Footprint that contains all the masked pixels set above */
        afwDet::Threshold threshold = afwDet::Threshold(bitMask, afwDet::Threshold::BITMASK, true);
        afwDet::FootprintSet<InputT, afwImage::MaskPixel> maskFpSet(pixelMask, threshold, true);

        /* And spread it by the kernel half width */
        int growPix = (*kiter)->getCtr().getX();
        afwDet::FootprintSet<InputT, afwImage::MaskPixel> maskedFpSetGrown = 
            afwDet::FootprintSet<InputT, afwImage::MaskPixel>(maskFpSet, growPix, true);
        
        /*
        for (typename afwDet::FootprintSet<InputT, afwImage::MaskPixel>::FootprintList::iterator 
                 ptr = maskedFpSetGrown.getFootprints()->begin(),
                 end = maskedFpSetGrown.getFootprints()->end(); 
             ptr != end; 
             ++ptr) {
            
            afwDet::setMaskFromFootprint(finalMask, 
                                         (**ptr),
                                         afwImage::Mask<afwImage::MaskPixel>::getPlaneBitMask("BAD"));
        }
        */

        afwImage::Mask<afwImage::MaskPixel> finalMask(pixelMask.getDimensions());
        afwDet::setMaskFromFootprintList(&finalMask, 
                                         *(maskedFpSetGrown.getFootprints()),
                                         afwImage::Mask<afwImage::MaskPixel>::getPlaneBitMask("BAD"));
        pixelMask.writeFits("pixelmask.fits");
        finalMask.writeFits("finalmask.fits");


        ndarray::Array<int, 1, 1> maskArray = 
            lsst::ndarray::allocate(lsst::ndarray::makeVector(fullFp->getArea()));
        afwDet::flattenArray(*fullFp, finalMask.getArray(), 
                             maskArray, imageToConvolve.getXY0()); /* Need to fake the XY0 */
        ndarray::EigenView<int, 1, 1> maskEigen(maskArray);

        ndarray::Array<InputT, 1, 1> arrayToConvolve = 
            lsst::ndarray::allocate(lsst::ndarray::makeVector(fullFp->getArea()));
        afwDet::flattenArray(*fullFp, imageToConvolve.getArray(), 
                             arrayToConvolve, imageToConvolve.getXY0());
        ndarray::EigenView<InputT, 1, 1> eigenToConvolve0(arrayToConvolve);

        ndarray::Array<InputT, 1, 1> arrayToNotConvolve = 
            lsst::ndarray::allocate(lsst::ndarray::makeVector(fullFp->getArea()));
        afwDet::flattenArray(*fullFp, imageToNotConvolve.getArray(), 
                             arrayToNotConvolve, imageToNotConvolve.getXY0());
        ndarray::EigenView<InputT, 1, 1> eigenToNotConvolve0(arrayToNotConvolve);

        ndarray::Array<afwImage::VariancePixel, 1, 1> arrayVariance = 
            lsst::ndarray::allocate(lsst::ndarray::makeVector(fullFp->getArea()));
        afwDet::flattenArray(*fullFp, varianceEstimate.getArray(), 
                             arrayVariance, varianceEstimate.getXY0());
        ndarray::EigenView<afwImage::VariancePixel, 1, 1> eigenVariance0(arrayVariance);

        int nGood = 0;
        for (int i = 0; i < maskEigen.size(); i++) {
            if (maskEigen(i) == 0.0)
                nGood += 1;
        }

        Eigen::VectorXd eigenToConvolve(nGood);
        Eigen::VectorXd eigenToNotConvolve(nGood);
        Eigen::VectorXd eigenVariance(nGood);
        int nUsed = 0;
        for (int i = 0; i < maskEigen.size(); i++) {
            if (maskEigen(i) == 0.0) {
                eigenToConvolve(nUsed) = eigenToConvolve0(i);
                eigenToNotConvolve(nUsed) = eigenToNotConvolve0(i);
                eigenVariance(nUsed) = eigenVariance0(i);
                nUsed += 1;
            }
        }


        boost::timer t;
        t.restart();

        unsigned int const nKernelParameters     = basisList.size();
        unsigned int const nBackgroundParameters = this->_fitForBackground ? 1 : 0;
        unsigned int const nParameters           = nKernelParameters + nBackgroundParameters;

        /* Holds image convolved with basis function */
        afwImage::Image<InputT> cimage(imageToConvolve.getDimensions());
        
        /* Holds eigen representation of image convolved with all basis functions */
        std::vector<boost::shared_ptr<Eigen::VectorXd> >
            convolvedEigenList(nKernelParameters);
        
        /* Iterators over convolved image list and basis list */
        typename std::vector<boost::shared_ptr<Eigen::VectorXd> >::iterator eiter = 
            convolvedEigenList.begin();

        /* Create C_i in the formalism of Alard & Lupton */
        for (kiter = basisList.begin(); kiter != basisList.end(); ++kiter, ++eiter) {
            afwMath::convolve(cimage, imageToConvolve, **kiter, false); /* cimage stores convolved image */

            ndarray::Array<InputT, 1, 1> arrayC = 
                lsst::ndarray::allocate(lsst::ndarray::makeVector(fullFp->getArea()));
            afwDet::flattenArray(*fullFp, cimage.getArray(), 
                                 arrayC, cimage.getXY0());
            ndarray::EigenView<InputT, 1, 1> eigenC0(arrayC);

            Eigen::VectorXd eigenC(nGood);
            int nUsed = 0;
            for (int i = 0; i < maskEigen.size(); i++) {
                if (maskEigen(i) == 0.0) {
                    eigenC(nUsed) = eigenC0(i);
                    nUsed += 1;
                }
            }

            boost::shared_ptr<Eigen::VectorXd> 
                eigenCptr (new Eigen::VectorXd(eigenC));
            
            *eiter = eigenCptr;
        }
        double time = t.elapsed();
        pexLog::TTrace<5>("lsst.ip.diffim.StaticKernelSolution.build", 
                          "Total compute time to do basis convolutions : %.2f s", time);
        t.restart();
        
        /* Load matrix with all convolved images */
        Eigen::MatrixXd cMat(eigenToConvolve.size(), nParameters);
        typename std::vector<boost::shared_ptr<Eigen::VectorXd> >::iterator eiterj = 
            convolvedEigenList.begin();
        typename std::vector<boost::shared_ptr<Eigen::VectorXd> >::iterator eiterE = 
            convolvedEigenList.end();
        for (unsigned int kidxj = 0; eiterj != eiterE; eiterj++, kidxj++) {
            //cMat.col(kidxj) = (*eiterj)->template cast<double>();
            cMat.col(kidxj) = (**eiterj);
        }
        /* Treat the last "image" as all 1's to do the background calculation. */
        if (this->_fitForBackground)
            cMat.col(nParameters-1).fill(1.);
        
        this->_cMat.reset(new Eigen::MatrixXd(cMat));
        //this->_ivVec.reset(new Eigen::VectorXd((eigenVariance.template cast<double>()).cwise().inverse()));
        //this->_iVec.reset(new Eigen::VectorXd(eigenToNotConvolve.template cast<double>()));
        this->_ivVec.reset(new Eigen::VectorXd(eigenVariance.array().inverse().matrix()));
        this->_iVec.reset(new Eigen::VectorXd(eigenToNotConvolve));

        /* Make these outside of solve() so I can check condition number */
        this->_mMat.reset(
            new Eigen::MatrixXd(this->_cMat->transpose() * this->_ivVec->asDiagonal() * *(this->_cMat))
            );
        this->_bVec.reset(
            new Eigen::VectorXd(this->_cMat->transpose() * this->_ivVec->asDiagonal() * *(this->_iVec))
            );
    }


    template <typename InputT>
    void MaskedKernelSolution<InputT>::buildOrig(
        lsst::afw::image::Image<InputT> const &imageToConvolve,
        lsst::afw::image::Image<InputT> const &imageToNotConvolve,
        lsst::afw::image::Image<lsst::afw::image::VariancePixel> const &varianceEstimate,
        lsst::afw::image::Mask<lsst::afw::image::MaskPixel> pixelMask
        ) {

        afwMath::Statistics varStats = afwMath::makeStatistics(varianceEstimate, afwMath::MIN);
        if (varStats.getValue(afwMath::MIN) < 0.0) {
            throw LSST_EXCEPT(pexExcept::Exception, 
                              "Error: variance less than 0.0");
        }
        if (varStats.getValue(afwMath::MIN) == 0.0) {
            throw LSST_EXCEPT(pexExcept::Exception, 
                              "Error: variance equals 0.0, cannot inverse variance weight");
        }

        lsst::afw::math::KernelList basisList = 
            boost::shared_dynamic_cast<afwMath::LinearCombinationKernel>(this->_kernel)->getKernelList();
        std::vector<boost::shared_ptr<afwMath::Kernel> >::const_iterator kiter = basisList.begin();

        /* Only BAD pixels marked in this mask */
        lsst::afw::image::Mask<lsst::afw::image::MaskPixel> sMask(pixelMask, true);
        afwImage::MaskPixel bitMask = 
            (afwImage::Mask<afwImage::MaskPixel>::getPlaneBitMask("BAD") | 
             afwImage::Mask<afwImage::MaskPixel>::getPlaneBitMask("SAT") |
             afwImage::Mask<afwImage::MaskPixel>::getPlaneBitMask("EDGE"));
        sMask &= bitMask;
        /* TBD: Need to figure out a way to spread this; currently done in Python */

        unsigned int const nKernelParameters     = basisList.size();
        unsigned int const nBackgroundParameters = this->_fitForBackground ? 1 : 0;
        unsigned int const nParameters           = nKernelParameters + nBackgroundParameters;

        /* NOTE - we are accessing particular elements of Eigen arrays using
           these coordinates, therefore they need to be in LOCAL coordinates.
           This was written before ndarray unification.
        */
        /* Ignore known EDGE pixels for speed */
        afwGeom::Box2I shrunkLocalBBox = (*kiter)->shrinkBBox(imageToConvolve.getBBox(afwImage::LOCAL));
        pexLog::TTrace<5>("lsst.ip.diffim.MaskedKernelSolution.build", 
                          "Limits of good pixels after convolution: %d,%d -> %d,%d (local)", 
                          shrunkLocalBBox.getMinX(), shrunkLocalBBox.getMinY(), 
                          shrunkLocalBBox.getMaxX(), shrunkLocalBBox.getMaxY());

        /* Subimages are addressed in raw pixel coordinates */
        unsigned int startCol = shrunkLocalBBox.getMinX();
        unsigned int startRow = shrunkLocalBBox.getMinY();
        unsigned int endCol   = shrunkLocalBBox.getMaxX();
        unsigned int endRow   = shrunkLocalBBox.getMaxY();
        /* Needed for Eigen block slicing operation */
        endCol += 1;
        endRow += 1;

        boost::timer t;
        t.restart();

        /* Eigen representation of input images; only the pixels that are unconvolved in cimage below */
        Eigen::MatrixXi eMask = maskToEigenMatrix(sMask).block(startRow, 
                                                               startCol, 
                                                               endRow-startRow, 
                                                               endCol-startCol);

        Eigen::MatrixXd eigenToConvolve = imageToEigenMatrix(imageToConvolve).block(startRow, 
                                                                                    startCol, 
                                                                                    endRow-startRow, 
                                                                                    endCol-startCol);
        Eigen::MatrixXd eigenToNotConvolve = imageToEigenMatrix(imageToNotConvolve).block(startRow, 
                                                                                          startCol, 
                                                                                          endRow-startRow, 
                                                                                          endCol-startCol);
        Eigen::MatrixXd eigeniVariance = imageToEigenMatrix(varianceEstimate).block(
	    startRow, startCol, endRow-startRow, endCol-startCol
	).array().inverse().matrix();

        /* Resize into 1-D for later usage */
        eMask.resize(eMask.rows()*eMask.cols(), 1);
        eigenToConvolve.resize(eigenToConvolve.rows()*eigenToConvolve.cols(), 1);
        eigenToNotConvolve.resize(eigenToNotConvolve.rows()*eigenToNotConvolve.cols(), 1);
        eigeniVariance.resize(eigeniVariance.rows()*eigeniVariance.cols(), 1);

        /* Do the masking, slowly for now... */
        Eigen::MatrixXd maskedEigenToConvolve(eigenToConvolve.rows(), 1);
        Eigen::MatrixXd maskedEigenToNotConvolve(eigenToNotConvolve.rows(), 1);
        Eigen::MatrixXd maskedEigeniVariance(eigeniVariance.rows(), 1);
        int nGood = 0;
        for (int i = 0; i < eMask.rows(); i++) {
            if (eMask(i, 0) == 0) {
                maskedEigenToConvolve(nGood, 0) = eigenToConvolve(i, 0);
                maskedEigenToNotConvolve(nGood, 0) = eigenToNotConvolve(i, 0);
                maskedEigeniVariance(nGood, 0) = eigeniVariance(i, 0);
                nGood += 1;
            }
        }
        /* Can't resize() since all values are lost; use blocks */
        eigenToConvolve    = maskedEigenToConvolve.block(0, 0, nGood, 1);
        eigenToNotConvolve = maskedEigenToNotConvolve.block(0, 0, nGood, 1);
        eigeniVariance     = maskedEigeniVariance.block(0, 0, nGood, 1);


        /* Holds image convolved with basis function */
        afwImage::Image<InputT> cimage(imageToConvolve.getDimensions());
        
        /* Holds eigen representation of image convolved with all basis functions */
        std::vector<boost::shared_ptr<Eigen::MatrixXd> > convolvedEigenList(nKernelParameters);
        
        /* Iterators over convolved image list and basis list */
        typename std::vector<boost::shared_ptr<Eigen::MatrixXd> >::iterator eiter = 
            convolvedEigenList.begin();
        /* Create C_i in the formalism of Alard & Lupton */
        for (kiter = basisList.begin(); kiter != basisList.end(); ++kiter, ++eiter) {
            afwMath::convolve(cimage, imageToConvolve, **kiter, false); /* cimage stores convolved image */
            
            Eigen::MatrixXd cMat = imageToEigenMatrix(cimage).block(startRow, 
                                                                    startCol, 
                                                                    endRow-startRow, 
                                                                    endCol-startCol);
            cMat.resize(cMat.rows() * cMat.cols(), 1);

            /* Do masking */
            Eigen::MatrixXd maskedcMat(cMat.rows(), 1);
            int nGood = 0;
            for (int i = 0; i < eMask.rows(); i++) {
                if (eMask(i, 0) == 0) {
                    maskedcMat(nGood, 0) = cMat(i, 0);
                    nGood += 1;
                }
            }
            cMat = maskedcMat.block(0, 0, nGood, 1);
            boost::shared_ptr<Eigen::MatrixXd> cMatPtr (new Eigen::MatrixXd(cMat));
            *eiter = cMatPtr;
        } 

        double time = t.elapsed();
        pexLog::TTrace<5>("lsst.ip.diffim.StaticKernelSolution.build", 
                          "Total compute time to do basis convolutions : %.2f s", time);
        t.restart();
        
        /* 
           Load matrix with all values from convolvedEigenList : all images
           (eigeniVariance, convolvedEigenList) must be the same size
        */
        Eigen::MatrixXd cMat(eigenToConvolve.col(0).size(), nParameters);
        typename std::vector<boost::shared_ptr<Eigen::MatrixXd> >::iterator eiterj = 
            convolvedEigenList.begin();
        typename std::vector<boost::shared_ptr<Eigen::MatrixXd> >::iterator eiterE = 
            convolvedEigenList.end();
        for (unsigned int kidxj = 0; eiterj != eiterE; eiterj++, kidxj++) {
            cMat.col(kidxj) = (*eiterj)->col(0);
        }
        /* Treat the last "image" as all 1's to do the background calculation. */
        if (this->_fitForBackground)
            cMat.col(nParameters-1).fill(1.);

        this->_cMat.reset(new Eigen::MatrixXd(cMat));
        this->_ivVec.reset(new Eigen::VectorXd(eigeniVariance.col(0)));
        this->_iVec.reset(new Eigen::VectorXd(eigenToNotConvolve.col(0)));

        /* Make these outside of solve() so I can check condition number */
        this->_mMat.reset(
            new Eigen::MatrixXd(this->_cMat->transpose() * this->_ivVec->asDiagonal() * *(this->_cMat))
            );
        this->_bVec.reset(
            new Eigen::VectorXd(this->_cMat->transpose() * this->_ivVec->asDiagonal() * *(this->_iVec))
            );
        
    }

    /* NOTE - this was written before the ndarray unification.  I am rewriting
       buildSingleMask to use the ndarray stuff */
    template <typename InputT>
    void MaskedKernelSolution<InputT>::buildSingleMaskOrig(
        lsst::afw::image::Image<InputT> const &imageToConvolve,
        lsst::afw::image::Image<InputT> const &imageToNotConvolve,
        lsst::afw::image::Image<lsst::afw::image::VariancePixel> const &varianceEstimate,
        lsst::afw::geom::Box2I maskBox
        ) {

        afwMath::Statistics varStats = afwMath::makeStatistics(varianceEstimate, afwMath::MIN);
        if (varStats.getValue(afwMath::MIN) < 0.0) {
            throw LSST_EXCEPT(pexExcept::Exception, 
                              "Error: variance less than 0.0");
        }
        if (varStats.getValue(afwMath::MIN) == 0.0) {
            throw LSST_EXCEPT(pexExcept::Exception, 
                              "Error: variance equals 0.0, cannot inverse variance weight");
        }

        lsst::afw::math::KernelList basisList = 
            boost::shared_dynamic_cast<afwMath::LinearCombinationKernel>(this->_kernel)->getKernelList();

        unsigned int const nKernelParameters     = basisList.size();
        unsigned int const nBackgroundParameters = this->_fitForBackground ? 1 : 0;
        unsigned int const nParameters           = nKernelParameters + nBackgroundParameters;

        std::vector<boost::shared_ptr<afwMath::Kernel> >::const_iterator kiter = basisList.begin();

        /* 
           NOTE : If we are using these views in Afw's Image space, we need to
           make sure and compensate for the XY0 of the image:

           afwGeom::Box2I fullBBox = imageToConvolve.getBBox(afwImage::PARENT);
           int maskStartCol = maskBox.getMinX();
           int maskStartRow = maskBox.getMinY();
           int maskEndCol   = maskBox.getMaxX();
           int maskEndRow   = maskBox.getMaxY();

        
          If we are going to be doing the slicing in Eigen matrices derived from
          the images, ignore the XY0.

           afwGeom::Box2I fullBBox = imageToConvolve.getBBox(afwImage::LOCAL);

           int maskStartCol = maskBox.getMinX() - imageToConvolve.getX0();
           int maskStartRow = maskBox.getMinY() - imageToConvolve.getY0();
           int maskEndCol   = maskBox.getMaxX() - imageToConvolve.getX0();
           int maskEndRow   = maskBox.getMaxY() - imageToConvolve.getY0();

        */

                                                                         
        afwGeom::Box2I shrunkBBox = (*kiter)->shrinkBBox(imageToConvolve.getBBox(afwImage::PARENT));

        pexLog::TTrace<5>("lsst.ip.diffim.MaskedKernelSolution.build", 
                          "Limits of good pixels after convolution: %d,%d -> %d,%d", 
                          shrunkBBox.getMinX(), shrunkBBox.getMinY(), 
                          shrunkBBox.getMaxX(), shrunkBBox.getMaxY());

        unsigned int const startCol = shrunkBBox.getMinX();
        unsigned int const startRow = shrunkBBox.getMinY();
        unsigned int const endCol   = shrunkBBox.getMaxX();
        unsigned int const endRow   = shrunkBBox.getMaxY();

        /* NOTE: no endCol/endRow += 1 for block slicing, since we are doing the
           slicing using Afw, not Eigen

           Eigen arrays have index 0,0 in the upper right, while LSST images
           have 0,0 in the lower left.  The y-axis is flipped.  When translating
           Images to Eigen matrices in ipDiffim::imageToEigenMatrix this is
           accounted for.  However, we still need to be aware of this fact if
           addressing subregions of an Eigen matrix.  This is why the slicing is
           done in Afw, its cleaner.
           
           Please see examples/maskedKernel.cc for elaboration on some of the
           tests done to make sure this indexing gets done right.

        */


        /* Inner limits; of mask box */
        int maskStartCol = maskBox.getMinX();
        int maskStartRow = maskBox.getMinY();
        int maskEndCol   = maskBox.getMaxX();
        int maskEndRow   = maskBox.getMaxY();

        /* 

        |---------------------------|
        |      Kernel Boundary      |
        |  |---------------------|  |
        |  |         Top         |  |
        |  |......_________......|  |
        |  |      |       |      |  |
        |  |  L   |  Box  |  R   |  |
        |  |      |       |      |  |
        |  |......---------......|  |
        |  |        Bottom       |  |
        |  |---------------------|  |
        |                           |
        |---------------------------|
       
        4 regions we want to extract from the pixels: top bottom left right

        */
        afwGeom::Box2I tBox = afwGeom::Box2I(afwGeom::Point2I(startCol, maskEndRow + 1),
                                             afwGeom::Point2I(endCol, endRow));
        
        afwGeom::Box2I bBox = afwGeom::Box2I(afwGeom::Point2I(startCol, startRow),
                                             afwGeom::Point2I(endCol, maskStartRow - 1));
        
        afwGeom::Box2I lBox = afwGeom::Box2I(afwGeom::Point2I(startCol, maskStartRow),
                                             afwGeom::Point2I(maskStartCol - 1, maskEndRow));
        
        afwGeom::Box2I rBox = afwGeom::Box2I(afwGeom::Point2I(maskEndCol + 1, maskStartRow),
                                             afwGeom::Point2I(endCol, maskEndRow));

        pexLog::TTrace<5>("lsst.ip.diffim.MaskedKernelSolution.build", 
                          "Upper good pixel region: %d,%d -> %d,%d", 
                          tBox.getMinX(), tBox.getMinY(), tBox.getMaxX(), tBox.getMaxY());
        pexLog::TTrace<5>("lsst.ip.diffim.MaskedKernelSolution.build", 
                          "Bottom good pixel region: %d,%d -> %d,%d", 
                          bBox.getMinX(), bBox.getMinY(), bBox.getMaxX(), bBox.getMaxY());
        pexLog::TTrace<5>("lsst.ip.diffim.MaskedKernelSolution.build", 
                          "Left good pixel region: %d,%d -> %d,%d", 
                          lBox.getMinX(), lBox.getMinY(), lBox.getMaxX(), lBox.getMaxY());
        pexLog::TTrace<5>("lsst.ip.diffim.MaskedKernelSolution.build", 
                          "Right good pixel region: %d,%d -> %d,%d", 
                          rBox.getMinX(), rBox.getMinY(), rBox.getMaxX(), rBox.getMaxY());

        std::vector<afwGeom::Box2I> boxArray;
        boxArray.push_back(tBox);
        boxArray.push_back(bBox);
        boxArray.push_back(lBox);
        boxArray.push_back(rBox);        

        int totalSize = tBox.getWidth() * tBox.getHeight();
        totalSize    += bBox.getWidth() * bBox.getHeight();
        totalSize    += lBox.getWidth() * lBox.getHeight();
        totalSize    += rBox.getWidth() * rBox.getHeight();

        Eigen::MatrixXd eigenToConvolve(totalSize, 1);
        Eigen::MatrixXd eigenToNotConvolve(totalSize, 1);
        Eigen::MatrixXd eigeniVariance(totalSize, 1);
        eigenToConvolve.setZero();
        eigenToNotConvolve.setZero();
        eigeniVariance.setZero();
        
        boost::timer t;
        t.restart();
 
        int nTerms = 0;
        typename std::vector<afwGeom::Box2I>::iterator biter = boxArray.begin();
        for (; biter != boxArray.end(); ++biter) {
            int area = (*biter).getWidth() * (*biter).getHeight();

            afwImage::Image<InputT> siToConvolve(imageToConvolve, *biter, afwImage::PARENT);
            afwImage::Image<InputT> siToNotConvolve(imageToNotConvolve, *biter, afwImage::PARENT);
            afwImage::Image<InputT> sVarEstimate(varianceEstimate, *biter, afwImage::PARENT);

            Eigen::MatrixXd eToConvolve = imageToEigenMatrix(siToConvolve);
            Eigen::MatrixXd eToNotConvolve = imageToEigenMatrix(siToNotConvolve);
            Eigen::MatrixXd eiVarEstimate = imageToEigenMatrix(sVarEstimate).array().inverse().matrix();
            
            eToConvolve.resize(area, 1);
            eToNotConvolve.resize(area, 1);
            eiVarEstimate.resize(area, 1);

            eigenToConvolve.block(nTerms, 0, area, 1) = eToConvolve;
            eigenToNotConvolve.block(nTerms, 0, area, 1) = eToNotConvolve;
            eigeniVariance.block(nTerms, 0, area, 1) = eiVarEstimate;

            nTerms += area;
        }

        afwImage::Image<InputT> cimage(imageToConvolve.getDimensions());

        std::vector<boost::shared_ptr<Eigen::MatrixXd> > convolvedEigenList(nKernelParameters);
        typename std::vector<boost::shared_ptr<Eigen::MatrixXd> >::iterator eiter = 
            convolvedEigenList.begin();
        /* Create C_i in the formalism of Alard & Lupton */
        for (kiter = basisList.begin(); kiter != basisList.end(); ++kiter, ++eiter) {
            afwMath::convolve(cimage, imageToConvolve, **kiter, false); /* cimage stores convolved image */
            Eigen::MatrixXd cMat(totalSize, 1);
            cMat.setZero();

            int nTerms = 0;
            typename std::vector<afwGeom::Box2I>::iterator biter = boxArray.begin();
            for (; biter != boxArray.end(); ++biter) {
                int area = (*biter).getWidth() * (*biter).getHeight();

                afwImage::Image<InputT> csubimage(cimage, *biter, afwImage::PARENT);
                Eigen::MatrixXd esubimage = imageToEigenMatrix(csubimage);
                esubimage.resize(area, 1);
                cMat.block(nTerms, 0, area, 1) = esubimage;

                nTerms += area;
            }
            
            boost::shared_ptr<Eigen::MatrixXd> cMatPtr (new Eigen::MatrixXd(cMat));
            *eiter = cMatPtr;
            
        } 
        
        double time = t.elapsed();
        pexLog::TTrace<5>("lsst.ip.diffim.MaskedKernelSolution.build", 
                          "Total compute time to do basis convolutions : %.2f s", time);
        t.restart();

        /* 
           Load matrix with all values from convolvedEigenList : all images
           (eigeniVariance, convolvedEigenList) must be the same size
        */
        Eigen::MatrixXd cMat(eigenToConvolve.col(0).size(), nParameters);
        typename std::vector<boost::shared_ptr<Eigen::MatrixXd> >::iterator eiterj = 
            convolvedEigenList.begin();
        typename std::vector<boost::shared_ptr<Eigen::MatrixXd> >::iterator eiterE = 
            convolvedEigenList.end();
        for (unsigned int kidxj = 0; eiterj != eiterE; eiterj++, kidxj++) {
            cMat.col(kidxj) = (*eiterj)->col(0);
        }
        /* Treat the last "image" as all 1's to do the background calculation. */
        if (this->_fitForBackground)
            cMat.col(nParameters-1).fill(1.);

        this->_cMat.reset(new Eigen::MatrixXd(cMat));
        this->_ivVec.reset(new Eigen::VectorXd(eigeniVariance.col(0)));
        this->_iVec.reset(new Eigen::VectorXd(eigenToNotConvolve.col(0)));

        /* Make these outside of solve() so I can check condition number */
        this->_mMat.reset(
            new Eigen::MatrixXd(this->_cMat->transpose() * this->_ivVec->asDiagonal() * *(this->_cMat))
            );
        this->_bVec.reset(
            new Eigen::VectorXd(this->_cMat->transpose() * this->_ivVec->asDiagonal() * *(this->_iVec))
            );
        
    }
    /*******************************************************************************************************/


    template <typename InputT>
    RegularizedKernelSolution<InputT>::RegularizedKernelSolution(
        lsst::afw::math::KernelList const& basisList,
        bool fitForBackground,
        boost::shared_ptr<Eigen::MatrixXd> hMat,
        lsst::pex::policy::Policy policy
        ) 
        :
        StaticKernelSolution<InputT>(basisList, fitForBackground),
        _hMat(hMat),
        _policy(policy)
    {};

    template <typename InputT>
    double RegularizedKernelSolution<InputT>::estimateRisk(double maxCond) {
        Eigen::MatrixXd vMat      = (this->_cMat)->jacobiSvd().matrixV();
        Eigen::MatrixXd vMatvMatT = vMat * vMat.transpose();

        /* Find pseudo inverse of mMat, which may be ill conditioned */
        Eigen::SelfAdjointEigenSolver<Eigen::MatrixXd> eVecValues(*(this->_mMat));
        Eigen::MatrixXd const& rMat = eVecValues.eigenvectors();
        Eigen::VectorXd eValues = eVecValues.eigenvalues();
        double eMax = eValues.maxCoeff();
        for (int i = 0; i != eValues.rows(); ++i) {
            if (eValues(i) == 0.0) {
                eValues(i) = 0.0;
            }
            else if ((eMax / eValues(i)) > maxCond) {
                pexLog::TTrace<5>("lsst.ip.diffim.RegularizedKernelSolution.estimateRisk", 
                                  "Truncating eValue %d; %.5e / %.5e = %.5e vs. %.5e",
                                  i, eMax, eValues(i), eMax / eValues(i), maxCond);
                eValues(i) = 0.0;
            }
            else {
                eValues(i) = 1.0 / eValues(i);
            }
        }
        Eigen::MatrixXd mInv    = rMat * eValues.asDiagonal() * rMat.transpose();

        std::vector<double> lambdas = _createLambdaSteps();
        std::vector<double> risks;
        for (unsigned int i = 0; i < lambdas.size(); i++) {
            double l = lambdas[i];
            Eigen::MatrixXd mLambda = *(this->_mMat) + l * (*_hMat);
            
            try {
                KernelSolution::solve(mLambda, *(this->_bVec));
            } catch (pexExcept::Exception &e) {
                LSST_EXCEPT_ADD(e, "Unable to solve regularized kernel matrix");
                throw e;
            }
            Eigen::VectorXd term1 = (this->_aVec->transpose() * vMatvMatT * *(this->_aVec));
            if (term1.size() != 1)
                throw LSST_EXCEPT(pexExcept::Exception, "Matrix size mismatch");

            double term2a = (vMatvMatT * mLambda.inverse()).trace();

            Eigen::VectorXd term2b = (this->_aVec->transpose() * (mInv * *(this->_bVec)));
            if (term2b.size() != 1)
                throw LSST_EXCEPT(pexExcept::Exception, "Matrix size mismatch");

            double risk   = term1(0) + 2 * (term2a - term2b(0));
            pexLog::TTrace<6>("lsst.ip.diffim.RegularizedKernelSolution.estimateRisk", 
                              "Lambda = %.3f, Risk = %.5e", 
                              l, risk);
            pexLog::TTrace<7>("lsst.ip.diffim.RegularizedKernelSolution.estimateRisk", 
                              "%.5e + 2 * (%.5e - %.5e)", 
                              term1(0), term2a, term2b(0));
            risks.push_back(risk);
        }
        std::vector<double>::iterator it = min_element(risks.begin(), risks.end());
        int index = distance(risks.begin(), it);
        pexLog::TTrace<5>("lsst.ip.diffim.RegularizedKernelSolution.estimateRisk", 
                          "Minimum Risk = %.3e at lambda = %.3e", risks[index], lambdas[index]);

        return lambdas[index];
        
    }

    template <typename InputT>
    boost::shared_ptr<Eigen::MatrixXd> RegularizedKernelSolution<InputT>::getM(bool includeHmat) {
        if (includeHmat == true) {
            return (boost::shared_ptr<Eigen::MatrixXd>(
                        new Eigen::MatrixXd(*(this->_mMat) + _lambda * (*_hMat))
                        ));
        }
        else {
            return this->_mMat;
        }
    }

    template <typename InputT>
    void RegularizedKernelSolution<InputT>::solve() {

        pexLog::TTrace<5>("lsst.ip.diffim.RegularizedKernelSolution.solve", 
                          "cMat is %d x %d; vVec is %d; iVec is %d; hMat is %d x %d", 
                          (*this->_cMat).rows(), (*this->_cMat).cols(), (*this->_ivVec).size(), 
                          (*this->_iVec).size(), (*_hMat).rows(), (*_hMat).cols());

        if (DEBUG_MATRIX2) {
            std::cout << "ID: " << (this->_id) << std::endl;
            std::cout << "C:" << std::endl;
            std::cout << (*this->_cMat) << std::endl;
            std::cout << "Sigma^{-1}:" << std::endl;
            std::cout << Eigen::MatrixXd((*this->_ivVec).asDiagonal()) << std::endl;
            std::cout << "Y:" << std::endl;
            std::cout << (*this->_iVec) << std::endl;
            std::cout << "H:" << std::endl;
            std::cout << (*_hMat) << std::endl;
        }


        this->_mMat.reset(
            new Eigen::MatrixXd(this->_cMat->transpose() * this->_ivVec->asDiagonal() * *(this->_cMat))
            );
        this->_bVec.reset(
            new Eigen::VectorXd(this->_cMat->transpose() * this->_ivVec->asDiagonal() * *(this->_iVec))
            );
        
        std::string lambdaType = _policy.getString("lambdaType");        
        double lambdaValue     = _policy.getDouble("lambdaValue");
        
        /* See N.R. 18.5
           
           Matrix equation to solve is Y = C a + N
           Y   = vectorized version of I (I = image to not convolve)
           C_i = K_i (x) R (R = image to convolve)
           a   = kernel coefficients
           N   = noise
           
           If we reweight everything by the inverse square root of the noise
           covariance, we get a linear model with the identity matrix for
           the noise.  The problem can then be solved using least squares,
           with the normal equations
           
              C^T Y = C^T C a

           or 
           
              b = M a

           with 

              b = C^T Y
              M = C^T C
              a = (C^T C)^{-1} C^T Y


           We can regularize the least square problem
  
              Y = C a + lambda a^T H a       (+ N, which can be ignored)

           or the normal equations

              (C^T C + lambda H) a = C^T Y
 
              
           The solution to the regularization of the least squares problem is

              a = (C^T C + lambda H)^{-1} C^T Y

           The approximation to Y is 

              C a = C (C^T C + lambda H)^{-1} C^T Y
 
           with smoothing matrix 

              S = C (C^T C + lambda H)^{-1} C^T 

        */
        
        if (lambdaType == "absolute") {
            _lambda = lambdaValue;
        }
        else if (lambdaType ==  "relative") {
            _lambda  = this->_mMat->trace() / this->_hMat->trace();
            _lambda *= lambdaValue;
        }
        else if (lambdaType ==  "minimizeBiasedRisk") {
            double tol = _policy.getDouble("maxConditionNumber");
            _lambda = estimateRisk(tol);
        }
        else if (lambdaType ==  "minimizeUnbiasedRisk") {
            _lambda = estimateRisk(std::numeric_limits<double>::max());
        }
        else {
            throw LSST_EXCEPT(pexExcept::Exception, "lambdaType in Policy not recognized");
        }
        
        pexLog::TTrace<5>("lsst.ip.diffim.KernelCandidate.build", 
                          "Applying kernel regularization with lambda = %.2e", _lambda);
        
        
        try {
            KernelSolution::solve(*(this->_mMat) + _lambda * (*_hMat), *(this->_bVec));
        } catch (pexExcept::Exception &e) {
            LSST_EXCEPT_ADD(e, "Unable to solve static kernel matrix");
            throw e;
        }
        /* Turn matrices into _kernel and _background */
        StaticKernelSolution<InputT>::_setKernel();
    }

    template <typename InputT>
    std::vector<double> RegularizedKernelSolution<InputT>::_createLambdaSteps() {
        std::vector<double> lambdas;

        std::string lambdaStepType = _policy.getString("lambdaStepType");    
        if (lambdaStepType == "linear") {
            double lambdaLinMin   = _policy.getDouble("lambdaLinMin");        
            double lambdaLinMax   = _policy.getDouble("lambdaLinMax");
            double lambdaLinStep  = _policy.getDouble("lambdaLinStep");
            for (double l = lambdaLinMin; l <= lambdaLinMax; l += lambdaLinStep) {
                lambdas.push_back(l);
            }
        }
        else if (lambdaStepType == "log") {
            double lambdaLogMin   = _policy.getDouble("lambdaLogMin");        
            double lambdaLogMax   = _policy.getDouble("lambdaLogMax");
            double lambdaLogStep  = _policy.getDouble("lambdaLogStep");
            for (double l = lambdaLogMin; l <= lambdaLogMax; l += lambdaLogStep) {
                lambdas.push_back(pow(10, l));
            }
        }
        else {
            throw LSST_EXCEPT(pexExcept::Exception, "lambdaStepType in Policy not recognized");
        }
        return lambdas;
    }

    /*******************************************************************************************************/

    SpatialKernelSolution::SpatialKernelSolution(
        lsst::afw::math::KernelList const& basisList,
        lsst::afw::math::Kernel::SpatialFunctionPtr spatialKernelFunction,
        lsst::afw::math::Kernel::SpatialFunctionPtr background,
        lsst::pex::policy::Policy policy
        ) :
        KernelSolution(),
        _spatialKernelFunction(spatialKernelFunction),
        _constantFirstTerm(false),
        _kernel(),
        _background(background),
        _kSum(0.0),
        _policy(policy),
        _nbases(0),
        _nkt(0),
        _nbt(0),
        _nt(0) {

        bool isAlardLupton    = _policy.getString("kernelBasisSet") == "alard-lupton";
        bool usePca           = _policy.getBool("usePcaForSpatialKernel");
        if (isAlardLupton || usePca) {
            _constantFirstTerm = true;
        }
        this->_fitForBackground = _policy.getBool("fitForBackground");

        _nbases = basisList.size();
        _nkt = _spatialKernelFunction->getParameters().size();
        _nbt = _fitForBackground ? _background->getParameters().size() : 0;
        _nt  = 0;
        if (_constantFirstTerm) {
            _nt = (_nbases - 1) * _nkt + 1 + _nbt;
        } else {
            _nt = _nbases * _nkt + _nbt;
        }
        
        boost::shared_ptr<Eigen::MatrixXd> mMat (new Eigen::MatrixXd(_nt, _nt));
        boost::shared_ptr<Eigen::VectorXd> bVec (new Eigen::VectorXd(_nt));
        (*mMat).setZero();
        (*bVec).setZero();

        this->_mMat = mMat;
        this->_bVec = bVec;

        _kernel = afwMath::LinearCombinationKernel::Ptr(
            new afwMath::LinearCombinationKernel(basisList, *_spatialKernelFunction)
            );

        pexLog::TTrace<5>("lsst.ip.diffim.SpatialKernelSolution", 
                          "Initializing with size %d %d %d and constant first term = %s",
                          _nkt, _nbt, _nt,
                          _constantFirstTerm ? "true" : "false");
        
    }

    void SpatialKernelSolution::addConstraint(float xCenter, float yCenter,
                                              boost::shared_ptr<Eigen::MatrixXd> qMat,
                                              boost::shared_ptr<Eigen::VectorXd> wVec) {
        
        pexLog::TTrace<8>("lsst.ip.diffim.SpatialKernelSolution.addConstraint", 
                          "Adding candidate at %f, %f", xCenter, yCenter);

        /* Calculate P matrices */
        /* Pure kernel terms */
        Eigen::VectorXd pK(_nkt);
        std::vector<double> paramsK = _spatialKernelFunction->getParameters();
        for (int idx = 0; idx < _nkt; idx++) { paramsK[idx] = 0.0; }
        for (int idx = 0; idx < _nkt; idx++) {
            paramsK[idx] = 1.0;
            _spatialKernelFunction->setParameters(paramsK);
            pK(idx) = (*_spatialKernelFunction)(xCenter, yCenter); /* Assume things don't vary over stamp */
            paramsK[idx] = 0.0;
        }
        Eigen::MatrixXd pKpKt = (pK * pK.transpose());
        
        Eigen::VectorXd pB;
        Eigen::MatrixXd pBpBt;
        Eigen::MatrixXd pKpBt;
        if (_fitForBackground) {
            pB = Eigen::VectorXd(_nbt);

            /* Pure background terms */
            std::vector<double> paramsB = _background->getParameters();
            for (int idx = 0; idx < _nbt; idx++) { paramsB[idx] = 0.0; }
            for (int idx = 0; idx < _nbt; idx++) {
                paramsB[idx] = 1.0;
                _background->setParameters(paramsB);
                pB(idx) = (*_background)(xCenter, yCenter);       /* Assume things don't vary over stamp */
                paramsB[idx] = 0.0;
            }
            pBpBt = (pB * pB.transpose());
            
            /* Cross terms */
            pKpBt = (pK * pB.transpose());
        }
        
        if (DEBUG_MATRIX) {
            std::cout << "Spatial weights" << std::endl;
            std::cout << "pKpKt " << pKpKt << std::endl;
            if (_fitForBackground) {
                std::cout << "pBpBt " << pBpBt << std::endl;
                std::cout << "pKpBt " << pKpBt << std::endl;
            }
        }
        
        if (DEBUG_MATRIX) {
            std::cout << "Spatial matrix inputs" << std::endl;
            std::cout << "M " << (*qMat) << std::endl;
            std::cout << "B " << (*wVec) << std::endl;
        }

        /* first index to start the spatial blocks; default=0 for non-constant first term */
        int m0 = 0; 
        /* how many rows/cols to adjust the matrices/vectors; default=0 for non-constant first term */
        int dm = 0; 
        /* where to start the background terms; this is always true */
        int mb = _nt - _nbt;
        
        if (_constantFirstTerm) {
            m0 = 1;       /* we need to manually fill in the first (non-spatial) terms below */
            dm = _nkt-1;  /* need to shift terms due to lack of spatial variation in first term */
            
            (*_mMat)(0, 0) += (*qMat)(0,0);
            for(int m2 = 1; m2 < _nbases; m2++)  {
                (*_mMat).block(0, m2*_nkt-dm, 1, _nkt) += (*qMat)(0,m2) * pK.transpose();
            }
            (*_bVec)(0) += (*wVec)(0);
            
            if (_fitForBackground) {
                (*_mMat).block(0, mb, 1, _nbt) += (*qMat)(0,_nbases) * pB.transpose();
            }
        }
        
        /* Fill in the spatial blocks */
        for(int m1 = m0; m1 < _nbases; m1++)  {
            /* Diagonal kernel-kernel term; only use upper triangular part of pKpKt */
            (*_mMat).block(m1*_nkt-dm, m1*_nkt-dm, _nkt, _nkt) += 
                (pKpKt * (*qMat)(m1,m1)).triangularView<Eigen::Upper>();
            
            /* Kernel-kernel terms */
            for(int m2 = m1+1; m2 < _nbases; m2++)  {
                (*_mMat).block(m1*_nkt-dm, m2*_nkt-dm, _nkt, _nkt) += (*qMat)(m1,m2) * pKpKt;
            }

            if (_fitForBackground) {
                /* Kernel cross terms with background */
                (*_mMat).block(m1*_nkt-dm, mb, _nkt, _nbt) += (*qMat)(m1,_nbases) * pKpBt;
            }
            
            /* B vector */
            (*_bVec).segment(m1*_nkt-dm, _nkt) += (*wVec)(m1) * pK;
        }
        
        if (_fitForBackground) {
            /* Background-background terms only */
            (*_mMat).block(mb, mb, _nbt, _nbt) +=  
                (pBpBt * (*qMat)(_nbases,_nbases)).triangularView<Eigen::Upper>();
            (*_bVec).segment(mb, _nbt)         += (*wVec)(_nbases) * pB;
        }
        
        if (DEBUG_MATRIX) {
            std::cout << "Spatial matrix outputs" << std::endl;
            std::cout << "mMat " << (*_mMat) << std::endl;
            std::cout << "bVec " << (*_bVec) << std::endl;
        }

    }

    KernelSolution::ImageT::Ptr SpatialKernelSolution::makeKernelImage() {
        if (_solvedBy == KernelSolution::NONE) {
            throw LSST_EXCEPT(pexExcept::Exception, "Kernel not solved; cannot return image");
        }
<<<<<<< HEAD
        
        ImageT::Ptr image (
                           new ImageT::Image(_kernel->getDimensions())
                          );
=======
        ImageT::Ptr image(new ImageT(_kernel->getDimensions()));
>>>>>>> 891606be
        (void)_kernel->computeImage(*image, false);              
        return image;
    }

    void SpatialKernelSolution::solve() {
        /* Fill in the other half of mMat */
        for (int i = 0; i < _nt; i++) {
            for (int j = i+1; j < _nt; j++) {
                (*_mMat)(j,i) = (*_mMat)(i,j);
            }
        }

        try {
            KernelSolution::solve();
        } catch (pexExcept::Exception &e) {
            LSST_EXCEPT_ADD(e, "Unable to solve spatial kernel matrix");
            throw e;
        }
        /* Turn matrices into _kernel and _background */
        _setKernel();
    }

    std::pair<afwMath::LinearCombinationKernel::Ptr, 
            afwMath::Kernel::SpatialFunctionPtr> SpatialKernelSolution::getSolutionPair() {
        if (_solvedBy == KernelSolution::NONE) {
            throw LSST_EXCEPT(pexExcept::Exception, "Kernel not solved; cannot return solution");
        }
        
        return std::make_pair(_kernel, _background);
    }
    
    void SpatialKernelSolution::_setKernel() {
        /* Report on condition number */
        double cNumber = this->getConditionNumber(EIGENVALUE);
        
        if (_nkt == 1) {
            /* Not spatially varying; this fork is a specialization for convolution speed--up */
            
            /* Set the basis coefficients */
            std::vector<double> kCoeffs(_nbases);
            for (int i = 0; i < _nbases; i++) {
                if (std::isnan((*_aVec)(i))) {
                    throw LSST_EXCEPT(
                        pexExcept::Exception, 
                        str(boost::format(
                                "I. Unable to determine spatial kernel solution %d (nan).  Condition number = %.3e") % i % cNumber));
                }
                kCoeffs[i] = (*_aVec)(i);
            }
            lsst::afw::math::KernelList basisList = 
                boost::shared_dynamic_cast<afwMath::LinearCombinationKernel>(_kernel)->getKernelList();
            _kernel.reset(
                new afwMath::LinearCombinationKernel(basisList, kCoeffs)
                );
        }
        else {
            
            /* Set the kernel coefficients */
            std::vector<std::vector<double> > kCoeffs;
            kCoeffs.reserve(_nbases);
            for (int i = 0, idx = 0; i < _nbases; i++) {
                kCoeffs.push_back(std::vector<double>(_nkt));

                /* Deal with the possibility the first term doesn't vary spatially */
                if ((i == 0) && (_constantFirstTerm)) {
                    if (std::isnan((*_aVec)(idx))) {
                        throw LSST_EXCEPT(
                            pexExcept::Exception, 
                            str(boost::format(
                                    "II. Unable to determine spatial kernel solution %d (nan).  Condition number = %.3e") % idx % cNumber));
                    }
                    kCoeffs[i][0] = (*_aVec)(idx++);
                }
                else {
                    for (int j = 0; j < _nkt; j++) {
                        if (std::isnan((*_aVec)(idx))) {
                            throw LSST_EXCEPT(
                                pexExcept::Exception, 
                                str(boost::format(
                                        "III. Unable to determine spatial kernel solution %d (nan).  Condition number = %.3e") % idx % cNumber));
                        }
                        kCoeffs[i][j] = (*_aVec)(idx++);
                    }
                }
            }
            _kernel->setSpatialParameters(kCoeffs);
        }

        /* Set kernel Sum */
<<<<<<< HEAD
        ImageT::Ptr image (
                           new ImageT::Image(_kernel->getDimensions())
                          );
=======
        ImageT::Ptr image (new ImageT(_kernel->getDimensions()));
>>>>>>> 891606be
        _kSum  = _kernel->computeImage(*image, false);              

        /* Set the background coefficients */
        std::vector<double> bgCoeffs(_fitForBackground ? _nbt : 1);
        if (_fitForBackground) {
            for (int i = 0; i < _nbt; i++) {
                int idx = _nt - _nbt + i;
                if (std::isnan((*_aVec)(idx))) {
                    throw LSST_EXCEPT(pexExcept::Exception, 
                                      str(boost::format(
                           "Unable to determine spatial background solution %d (nan)") % (idx)));
                }
                bgCoeffs[i] = (*_aVec)(idx);
            }
        }
        else {
            bgCoeffs[0] = 0.;
        }
        _background->setParameters(bgCoeffs);
    }

/***********************************************************************************************************/
//
// Explicit instantiations
//
    typedef float InputT;

    template class StaticKernelSolution<InputT>;
    template class MaskedKernelSolution<InputT>;
    template class RegularizedKernelSolution<InputT>;

}}} // end of namespace lsst::ip::diffim<|MERGE_RESOLUTION|>--- conflicted
+++ resolved
@@ -1503,14 +1503,7 @@
         if (_solvedBy == KernelSolution::NONE) {
             throw LSST_EXCEPT(pexExcept::Exception, "Kernel not solved; cannot return image");
         }
-<<<<<<< HEAD
-        
-        ImageT::Ptr image (
-                           new ImageT::Image(_kernel->getDimensions())
-                          );
-=======
         ImageT::Ptr image(new ImageT(_kernel->getDimensions()));
->>>>>>> 891606be
         (void)_kernel->computeImage(*image, false);              
         return image;
     }
@@ -1600,13 +1593,7 @@
         }
 
         /* Set kernel Sum */
-<<<<<<< HEAD
-        ImageT::Ptr image (
-                           new ImageT::Image(_kernel->getDimensions())
-                          );
-=======
         ImageT::Ptr image (new ImageT(_kernel->getDimensions()));
->>>>>>> 891606be
         _kSum  = _kernel->computeImage(*image, false);              
 
         /* Set the background coefficients */
