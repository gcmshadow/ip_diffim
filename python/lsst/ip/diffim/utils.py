# 
# LSST Data Management System
# Copyright 2008, 2009, 2010 LSST Corporation.
# 
# This product includes software developed by the
# LSST Project (http://www.lsst.org/).
#
# This program is free software: you can redistribute it and/or modify
# it under the terms of the GNU General Public License as published by
# the Free Software Foundation, either version 3 of the License, or
# (at your option) any later version.
# 
# This program is distributed in the hope that it will be useful,
# but WITHOUT ANY WARRANTY; without even the implied warranty of
# MERCHANTABILITY or FITNESS FOR A PARTICULAR PURPOSE.  See the
# GNU General Public License for more details.
# 
# You should have received a copy of the LSST License Statement and 
# the GNU General Public License along with this program.  If not, 
# see <http://www.lsstcorp.org/LegalNotices/>.
#

"""Support utilities for Measuring sources"""

import re
import sys
import math

import numpy as np
import numpy.ma as ma

import lsst.pex.exceptions as pexExcept
import lsst.pex.logging as pexLog
import lsst.daf.base as dafBase
import lsst.afw.detection as afwDet
import lsst.afw.geom as afwGeom
import lsst.afw.image as afwImage
import lsst.afw.math as afwMath
import lsst.afw.table as afwTable
import lsst.afw.display.ds9 as ds9
import lsst.afw.display.utils as displayUtils
import lsst.meas.algorithms as measAlg
from . import diffimLib
from . import diffimTools

keptPlots = False                       # Have we arranged to keep spatial plots open?
    
def showSourceSet(sSet, xy0=(0, 0), frame=0, ctype=ds9.GREEN, symb="+", size=2):
    """Draw the (XAstrom, YAstrom) positions of a set of Sources.  Image has the given XY0"""

    with ds9.Buffering():
        for s in sSet:
            xc, yc = s.getXAstrom() - xy0[0], s.getYAstrom() - xy0[1]

            if symb == "id":
                ds9.dot(str(s.getId()), xc, yc, frame=frame, ctype=ctype, size=size)
            else:
                ds9.dot(symb, xc, yc, frame=frame, ctype=ctype, size=size)

#-=-=-=-=-=-=-=-=-=-=-=-=-=-=-=-=-=-=-=-=-=-=-=-=-=-=-=-=-=-=-=-=-=-=-=-=-=-=-=-
#
# Kernel display utilities
#
def showKernelSpatialCells(maskedIm, kernelCellSet, showChi2=False, symb="o",
                           ctype=None, ctypeUnused=None, ctypeBad=None, size=3, 
                           frame=None, title="Spatial Cells"):
    """Show the SpatialCells.  If symb is something that ds9.dot
    understands (e.g. "o"), the top nMaxPerCell candidates will be
    indicated with that symbol, using ctype and size"""

    ds9.mtv(maskedIm, frame=frame, title=title)
    with ds9.Buffering():
        origin = [-maskedIm.getX0(), -maskedIm.getY0()]
        for cell in kernelCellSet.getCellList():
            displayUtils.drawBBox(cell.getBBox(), origin=origin, frame=frame)

            i = 0
            goodies = ctypeBad is None
            for cand in cell.begin(goodies):
                cand = diffimLib.cast_KernelCandidateF(cand)
                xc, yc = cand.getXCenter() + origin[0], cand.getYCenter() + origin[1]
                if cand.getStatus() == afwMath.SpatialCellCandidate.BAD:
                    color = ctypeBad
                elif cand.getStatus() == afwMath.SpatialCellCandidate.GOOD:
                    color = ctype
                elif cand.getStatus() == afwMath.SpatialCellCandidate.UNKNOWN:
                    color = ctypeUnused
                else:
                    continue

                if color:
                    ds9.dot(symb, xc, yc, frame=frame, ctype=color, size=size)

                    if showChi2:
                        rchi2 = cand.getChi2()
                        if rchi2 > 1e100:
                            rchi2 = np.nan
                        ds9.dot("%d %.1f" % (cand.getId(), rchi2),
                                xc - size, yc - size - 4, frame=frame, ctype=color, size=size)


def showDiaSources(sources, exposure, isFlagged, isDipole, frame=None):
    """Display Dia Sources
    """
    #
    # Show us the ccandidates
    #
    # Too many mask planes in diffims
    for plane in ("BAD", "CR", "EDGE", "INTERPOlATED", "INTRP", "SAT", "SATURATED"):
        ds9.setMaskPlaneVisibility(plane, False)

    mos = displayUtils.Mosaic()
    for i in range(len(sources)):
        source = sources[i]
        badFlag = isFlagged[i]
        dipoleFlag = isDipole[i]
        bbox = source.getFootprint().getBBox()
        stamp = exposure.Factory(exposure, bbox, True)
        im = displayUtils.Mosaic(gutter=1, background=0, mode="x")
        im.append(stamp.getMaskedImage())
        lab = "%.1f,%.1f:" % (source.getX(), source.getY())
        if badFlag:
            ctype = ds9.RED
            lab += "BAD"
        if dipoleFlag:
            ctype = ds9.YELLOW
            lab += "DIPOLE"
        if not badFlag and not dipoleFlag:
            ctype = ds9.GREEN
            lab += "OK"
        mos.append(im.makeMosaic(), lab, ctype)
        #print source.getId()
    title = "Dia Sources"
    mosaicImage = mos.makeMosaic(frame=frame, title=title)
    return mosaicImage

def showKernelCandidates(kernelCellSet, kernel, background, frame=None, showBadCandidates=True,
                         resids=False, kernels=False):
    """Display the Kernel candidates.
    If kernel is provided include spatial model and residuals;  
    If chi is True, generate a plot of residuals/sqrt(variance), i.e. chi
    """

    #
    # Show us the ccandidates
    #
    mos = displayUtils.Mosaic(gutter=5, background=-2)
    #
    candidateCenters = []
    candidateCentersBad = []
    candidateIndex = 0
    for cell in kernelCellSet.getCellList():
        for cand in cell.begin(False): # include bad candidates
            cand = diffimLib.cast_KernelCandidateF(cand)

            # Original difference image; if does not exist, skip candidate
            try:
                resid = cand.getDifferenceImage(diffimLib.KernelCandidateF.ORIG)
            except:
                continue
                
            rchi2 = cand.getChi2()
            if rchi2 > 1e100:
                rchi2 = np.nan

            if not showBadCandidates and cand.isBad():
                continue

            im_resid = displayUtils.Mosaic(gutter=1, background=-2, mode="x")

            try:
                im = cand.getScienceMaskedImage()
                im = im.Factory(im, True)
                im.setXY0(cand.getScienceMaskedImage().getXY0())
            except:
                continue
            if (not resids and not kernels):
                im_resid.append(im.Factory(im, True))
            try:
                im = cand.getTemplateMaskedImage()
                im = im.Factory(im, True)
                im.setXY0(cand.getTemplateMaskedImage().getXY0())
            except:
                continue
            if (not resids and not kernels):
                im_resid.append(im.Factory(im, True))

            # Difference image with original basis
            if resids:
                var = resid.getVariance()
                var = var.Factory(var, True)
                np.sqrt(var.getArray(), var.getArray()) # inplace sqrt
                resid = resid.getImage()
                resid /= var
                bbox = kernel.shrinkBBox(resid.getBBox())
                resid = resid.Factory(resid, bbox, True)
            elif kernels:
                kim = cand.getKernelImage(diffimLib.KernelCandidateF.ORIG).convertF()
                resid = kim.Factory(kim, True)
            im_resid.append(resid)

            # residuals using spatial model
            ski  = afwImage.ImageD(kernel.getDimensions())
            kernel.computeImage(ski, False, int(cand.getXCenter()), int(cand.getYCenter()))
            sk   = afwMath.FixedKernel(ski)
            sbg  = 0.0
            if background:
                sbg = background(int(cand.getXCenter()), int(cand.getYCenter()))
            sresid = cand.getDifferenceImage(sk, sbg)
            resid  = sresid
            if resids:
                resid = sresid.getImage()
                resid /= var
                bbox = kernel.shrinkBBox(resid.getBBox())
                resid = resid.Factory(resid, bbox, True)
            elif kernels:
                kim = ski.convertF()
                resid = kim.Factory(kim, True)
            im_resid.append(resid)

            im = im_resid.makeMosaic()

            lab = "%d chi^2 %.1f" % (cand.getId(), rchi2)
            ctype = ds9.RED if cand.isBad() else ds9.GREEN

            mos.append(im, lab, ctype)

            if False and np.isnan(rchi2):
                ds9.mtv(cand.getScienceMaskedImage.getImage(), title="candidate", frame=1)
                print "rating",  cand.getCandidateRating()

            im = cand.getScienceMaskedImage()
            center = (candidateIndex, cand.getXCenter() - im.getX0(), cand.getYCenter() - im.getY0())
            candidateIndex += 1
            if cand.isBad():
                candidateCentersBad.append(center)
            else:
                candidateCenters.append(center)

    if resids:
        title = "chi Diffim"
    elif kernels:
        title = "Kernels"
    else:
        title = "Candidates & residuals"
    mosaicImage = mos.makeMosaic(frame=frame, title=title)

    return mosaicImage

def showKernelBasis(kernel, frame=None):
    """Display a Kernel's basis images
    """
    mos = displayUtils.Mosaic()

    for k in kernel.getKernelList():
        im = afwImage.ImageD(k.getDimensions())
        k.computeImage(im, False)
        mos.append(im)
    mos.makeMosaic(frame=frame, title="Kernel Basis Images")

    return mos

###############

def plotKernelSpatialModel(kernel, kernelCellSet, showBadCandidates=True, 
                           numSample=128, keepPlots=True, maxCoeff = 10):
    """Plot the Kernel spatial model."""

    try:
        import numpy as num
        import matplotlib.pyplot as plt
        import matplotlib.colors
    except ImportError, e:
        print "Unable to import numpy and matplotlib: %s" % e
        return

    x0 = kernelCellSet.getBBox().getBeginX()
    y0 = kernelCellSet.getBBox().getBeginY()

    candPos = list()
    candFits = list()
    badPos = list()
    badFits = list()
    candAmps = list()
    badAmps = list()
    for cell in kernelCellSet.getCellList():
        for cand in cell.begin(False):
            cand = diffimLib.cast_KernelCandidateF(cand)
            if not showBadCandidates and cand.isBad():
                continue
            candCenter = afwGeom.PointD(cand.getXCenter(), cand.getYCenter())
            try:
                im = cand.getTemplateMaskedImage()
            except Exception, e:
                continue

            targetFits = badFits if cand.isBad() else candFits
            targetPos = badPos if cand.isBad() else candPos
            targetAmps = badAmps if cand.isBad() else candAmps

            # compare original and spatial kernel coefficients
            kp0 = np.array(cand.getKernel(diffimLib.KernelCandidateF.ORIG).getKernelParameters())
            amp = cand.getCandidateRating()

            targetFits = badFits if cand.isBad() else candFits
            targetPos = badPos if cand.isBad() else candPos
            targetAmps = badAmps if cand.isBad() else candAmps

            targetFits.append(kp0)
            targetPos.append(candCenter)
            targetAmps.append(amp)

    numCandidates = len(candFits)
    numBasisFuncs = kernel.getNBasisKernels()

    xGood = np.array([pos.getX() for pos in candPos]) - x0
    yGood = np.array([pos.getY() for pos in candPos]) - y0
    zGood = np.array(candFits)
    ampGood = np.array(candAmps)

    xBad = np.array([pos.getX() for pos in badPos]) - x0
    yBad = np.array([pos.getY() for pos in badPos]) - y0
    zBad = np.array(badFits)
    ampBad = np.array(badAmps)
    numBad = len(badPos)

    xRange = np.linspace(0, kernelCellSet.getBBox().getWidth(), num=numSample)
    yRange = np.linspace(0, kernelCellSet.getBBox().getHeight(), num=numSample)

    if maxCoeff:
        maxCoeff = min(maxCoeff, kernel.getNKernelParameters())
    else:
        maxCoeff = kernel.getNKernelParameters()

    for k in range(maxCoeff):
        func = kernel.getSpatialFunction(k)
        dfGood = zGood[:,k] - np.array([func(pos.getX(), pos.getY()) for pos in candPos])
        yMin = dfGood.min()
        yMax = dfGood.max()
        if numBad > 0:
            dfBad = zBad[:,k] - np.array([func(pos.getX(), pos.getY()) for pos in badPos])
            # Can really screw up the range...
            yMin = min([yMin, dfBad.min()])
            yMax = max([yMax, dfBad.max()])
        yMin -= 0.05 * (yMax - yMin)
        yMax += 0.05 * (yMax - yMin)

        fRange = np.ndarray((len(xRange), len(yRange)))
        for j, yVal in enumerate(yRange):
            for i, xVal in enumerate(xRange):
                fRange[j][i] = func(xVal, yVal)

        fig = plt.figure(k)

        fig.clf()
        try:
            fig.canvas._tkcanvas._root().lift() # == Tk's raise, but raise is a python reserved word
        except:                                 # protect against API changes
            pass

        fig.suptitle('Kernel component %d' % k)

        # LL
        ax = fig.add_axes((0.1, 0.05, 0.35, 0.35))
        vmin = fRange.min() # - 0.05 * np.fabs(fRange.min())
        vmax = fRange.max() # + 0.05 * np.fabs(fRange.max())
        norm = matplotlib.colors.Normalize(vmin=vmin, vmax=vmax)
        im = ax.imshow(fRange, aspect='auto', norm=norm,
                       extent=[0, kernelCellSet.getBBox().getWidth()-1, 
                               0, kernelCellSet.getBBox().getHeight()-1])
        ax.set_title('Spatial polynomial')
        plt.colorbar(im, orientation='horizontal', ticks=[vmin, vmax])

        # UL
        ax = fig.add_axes((0.1, 0.55, 0.35, 0.35))
        ax.plot(-2.5*np.log10(candAmps), zGood[:,k], 'b+')
        if numBad > 0:
            ax.plot(-2.5*np.log10(badAmps), zBad[:,k], 'r+')
        ax.set_title("Basis Coefficients")
        ax.set_xlabel("Instr mag")
        ax.set_ylabel("Coeff")

        # LR
        ax = fig.add_axes((0.55, 0.05, 0.35, 0.35))
        ax.set_autoscale_on(False)
        ax.set_xbound(lower=0, upper=kernelCellSet.getBBox().getHeight())
        ax.set_ybound(lower=yMin, upper=yMax)
        ax.plot(yGood, dfGood, 'b+')
        if numBad > 0:
            ax.plot(yBad, dfBad, 'r+')
        ax.axhline(0.0)
        ax.set_title('dCoeff (indiv-spatial) vs. y')

        # UR
        ax = fig.add_axes((0.55, 0.55, 0.35, 0.35))
        ax.set_autoscale_on(False)
        ax.set_xbound(lower=0, upper=kernelCellSet.getBBox().getWidth())
        ax.set_ybound(lower=yMin, upper=yMax)
        ax.plot(xGood, dfGood, 'b+')
        if numBad > 0:
            ax.plot(xBad, dfBad, 'r+')
        ax.axhline(0.0)
        ax.set_title('dCoeff (indiv-spatial) vs. x')

        fig.show()

    global keptPlots
    if keepPlots and not keptPlots:
        # Keep plots open when done
        def show():
            print "%s: Please close plots when done." % __name__
            try:
                plt.show()
            except:
                pass
            print "Plots closed, exiting..."
        import atexit
        atexit.register(show)
        keptPlots = True


def showKernelMosaic(bbox, kernel, nx=7, ny=None, frame=None, title=None, 
                     showCenter=True, showEllipticity=True):
    """Show a mosaic of Kernel images. 
    """
    mos = displayUtils.Mosaic()

    x0 = bbox.getBeginX()
    y0 = bbox.getBeginY()
    width = bbox.getWidth()
    height = bbox.getHeight()

    if not ny:
        ny = int(nx*float(height)/width + 0.5)
        if not ny:
            ny = 1

    schema = afwTable.SourceTable.makeMinimalSchema()
    control = measAlg.GaussianCentroidControl()
    centroider = measAlg.MeasureSourcesBuilder().addAlgorithm(control).build(schema)
    sdssShape = measAlg.SdssShapeControl()
    shaper = measAlg.MeasureSourcesBuilder().addAlgorithm(sdssShape).build(schema)
    table = afwTable.SourceTable.make(schema)
    table.defineCentroid(control.name)
    table.defineShape(sdssShape.name)

    centers = []
    shapes = []
    for iy in range(ny):
        for ix in range(nx):
            x = int(ix*(width-1)/(nx-1)) + x0
            y = int(iy*(height-1)/(ny-1)) + y0

            im = afwImage.ImageD(kernel.getDimensions())
            ksum = kernel.computeImage(im, False, x, y)
            lab = "Kernel(%d,%d)=%.2f" % (x, y, ksum) if False else ""
            mos.append(im, lab)
    
            exp = afwImage.makeExposure(afwImage.makeMaskedImage(im))
            w, h = im.getWidth(), im.getHeight()
            cen = afwGeom.PointD(w//2, h//2)
            src = table.makeRecord()
            foot = afwDet.Footprint(exp.getBBox())
            src.setFootprint(foot)

            centroider.apply(src, exp, cen)
            centers.append((src.getX(), src.getY()))

            shaper.apply(src, exp, cen)
            shapes.append((src.getIxx(), src.getIxy(), src.getIyy()))
            
    mos.makeMosaic(frame=frame, title=title if title else "Model Kernel", mode=nx)

    if centers and frame is not None:
        i = 0
        with ds9.Buffering():
            for cen, shape in zip(centers, shapes):
                bbox = mos.getBBox(i); i += 1
                xc, yc = cen[0] + bbox.getMinX(),  cen[1] + bbox.getMinY()
                if showCenter:
                    ds9.dot("+", xc, yc,  ctype=ds9.BLUE, frame=frame)

                if showEllipticity:
                    ixx, ixy, iyy = shape
                    ds9.dot("@:%g,%g,%g" % (ixx, ixy, iyy), xc, yc, frame=frame, ctype=ds9.RED)

    return mos

def plotPixelResiduals(exposure, warpedTemplateExposure, diffExposure, kernelCellSet, 
                       kernel, background, testSources, config, 
                       origVariance = False, nptsFull = 1e6, keepPlots = True, titleFs=14):
    candidateResids = []
    spatialResids   = []
    nonfitResids    = []

    for cell in kernelCellSet.getCellList():
        for cand in cell.begin(True): # only look at good ones
            # Be sure
            if not (cand.getStatus() == afwMath.SpatialCellCandidate.GOOD):
                continue

            cand    = diffimLib.cast_KernelCandidateF(cand)
            diffim  = cand.getDifferenceImage(diffimLib.KernelCandidateF.ORIG)
            orig    = cand.getScienceMaskedImage()

            ski     = afwImage.ImageD(kernel.getDimensions())
            kernel.computeImage(ski, False, int(cand.getXCenter()), int(cand.getYCenter()))
            sk      = afwMath.FixedKernel(ski)
            sbg     = background(int(cand.getXCenter()), int(cand.getYCenter()))
            sdiffim = cand.getDifferenceImage(sk, sbg)

            # trim edgs due to convolution
            bbox    = kernel.shrinkBBox(diffim.getBBox())
            tdiffim  = diffim.Factory(diffim, bbox)
            torig    = orig.Factory(orig, bbox)
            tsdiffim = sdiffim.Factory(sdiffim, bbox)

            if origVariance:
                candidateResids.append(np.ravel(tdiffim.getImage().getArray() \
                                                     / np.sqrt(torig.getVariance().getArray())))
                spatialResids.append(np.ravel(tsdiffim.getImage().getArray() \
                                                   / np.sqrt(torig.getVariance().getArray())))
            else:
                candidateResids.append(np.ravel(tdiffim.getImage().getArray() \
                                                     / np.sqrt(tdiffim.getVariance().getArray())))
                spatialResids.append(np.ravel(tsdiffim.getImage().getArray() \
                                                   / np.sqrt(tsdiffim.getVariance().getArray())))

    fullIm   = diffExposure.getMaskedImage().getImage().getArray()
    fullMask = diffExposure.getMaskedImage().getMask().getArray()
    if origVariance:
        fullVar  = exposure.getMaskedImage().getVariance().getArray()
    else:
        fullVar  = diffExposure.getMaskedImage().getVariance().getArray()

    bitmaskBad  = 0
    bitmaskBad |= afwImage.MaskU.getPlaneBitMask('EDGE')
    bitmaskBad |= afwImage.MaskU.getPlaneBitMask('SAT')
    idx = np.where((fullMask & bitmaskBad) == 0)
    stride = int(len(idx[0]) // nptsFull)
    sidx = idx[0][::stride], idx[1][::stride]
    allResids = fullIm[sidx] / np.sqrt(fullVar[sidx])

    testFootprints = diffimTools.sourceToFootprintList(testSources, warpedTemplateExposure, 
                                                       exposure, config, pexLog.getDefaultLog())
    for fp in testFootprints:
        subexp = diffExposure.Factory(diffExposure, fp.getBBox())
        subim  = subexp.getMaskedImage().getImage()
        if origVariance:
            subvar = afwImage.ExposureF(exposure, fp.getBBox()).getMaskedImage().getVariance()
        else:
            subvar = subexp.getMaskedImage().getVariance()
        nonfitResids.append(np.ravel(subim.getArray() / np.sqrt(subvar.getArray())))

    candidateResids = np.ravel(np.array(candidateResids))
    spatialResids   = np.ravel(np.array(spatialResids))
    nonfitResids    = np.ravel(np.array(nonfitResids))

    try:
        import pylab
        from matplotlib.font_manager import FontProperties
    except ImportError, e:
        print "Unable to import pylab: %s" % e
        return
    
    fig = pylab.figure()
    fig.clf()
    try:
        fig.canvas._tkcanvas._root().lift() # == Tk's raise, but raise is a python reserved word
    except:                                 # protect against API changes
        pass
    if origVariance:
        fig.suptitle("Diffim residuals: Normalized by sqrt(input variance)", fontsize=titleFs)
    else:
        fig.suptitle("Diffim residuals: Normalized by sqrt(diffim variance)", fontsize=titleFs)

    sp1 = pylab.subplot(221)
    sp2 = pylab.subplot(222, sharex=sp1, sharey=sp1)
    sp3 = pylab.subplot(223, sharex=sp1, sharey=sp1)
    sp4 = pylab.subplot(224, sharex=sp1, sharey=sp1)
    xs  = np.arange(-5, 5.05, 0.1)
    ys  = 1. / np.sqrt(2 * np.pi) * np.exp( -0.5 * xs**2 )

    sp1.hist(candidateResids, bins=xs, normed=True, alpha=0.5, label="N(%.2f, %.2f)" \
                 % (np.mean(candidateResids), np.var(candidateResids)))
    sp1.plot(xs, ys, "r-", lw=2, label="N(0,1)")
    sp1.set_title("Candidates: basis fit", fontsize=titleFs-2)
    sp1.legend(loc=1, fancybox=True, shadow=True, prop = FontProperties(size=titleFs-6))

    sp2.hist(spatialResids, bins=xs, normed=True, alpha=0.5, label="N(%.2f, %.2f)" \
                 % (np.mean(spatialResids), np.var(spatialResids)))
    sp2.plot(xs, ys, "r-", lw=2, label="N(0,1)")
    sp2.set_title("Candidates: spatial fit", fontsize=titleFs-2)
    sp2.legend(loc=1, fancybox=True, shadow=True, prop = FontProperties(size=titleFs-6))

    sp3.hist(nonfitResids, bins=xs, normed=True, alpha=0.5, label="N(%.2f, %.2f)" \
                 % (np.mean(nonfitResids), np.var(nonfitResids)))
    sp3.plot(xs, ys, "r-", lw=2, label="N(0,1)")
    sp3.set_title("Control sample: spatial fit", fontsize=titleFs-2)
    sp3.legend(loc=1, fancybox=True, shadow=True, prop = FontProperties(size=titleFs-6))

    sp4.hist(allResids, bins=xs, normed=True, alpha=0.5, label="N(%.2f, %.2f)" \
                 % (np.mean(allResids), np.var(allResids)))
    sp4.plot(xs, ys, "r-", lw=2, label="N(0,1)")
    sp4.set_title("Full image (subsampled)", fontsize=titleFs-2)
    sp4.legend(loc=1, fancybox=True, shadow=True, prop = FontProperties(size=titleFs-6))

    pylab.setp(sp1.get_xticklabels()+sp1.get_yticklabels(), fontsize=titleFs-4)
    pylab.setp(sp2.get_xticklabels()+sp2.get_yticklabels(), fontsize=titleFs-4)
    pylab.setp(sp3.get_xticklabels()+sp3.get_yticklabels(), fontsize=titleFs-4)
    pylab.setp(sp4.get_xticklabels()+sp4.get_yticklabels(), fontsize=titleFs-4)

    sp1.set_xlim(-5, 5)
    sp1.set_ylim(0, 0.5)
    fig.show()

    global keptPlots
    if keepPlots and not keptPlots:
        # Keep plots open when done
        def show():
            print "%s: Please close plots when done." % __name__
            try:
                pylab.show()
            except:
                pass
            print "Plots closed, exiting..."
        import atexit
        atexit.register(show)
        keptPlots = True

### Reference TODO
def ksprob(d, ne, iter=100):
    eps1 = 0.0001
    eps2 = 1.e-8
    en = np.sqrt(ne)
    lam = (en + 0.12 + 0.11/en)*d
    a2 = -2*lam**2
    probks = 0.
    termbf = 0.
    sign = 1.
    for j in range(iter):
        j += 1
        term = sign*2*np.exp(a2*j**2)
        probks = probks + term
        if np.abs(term) <= eps1*termbf or np.abs(term) <= eps2*probks:
            return probks
        sign = -sign
        termbf = np.abs(term)
    #Did not converge.
    return 1.

def kstest(arr, probFunc):
    data = arr[~arr.mask]
    idxs = np.argsort(data)
    N = len(idxs)
    vals = []
    for idx in idxs:
        vals.append(probFunc(data[idx]))
    vals = np.asarray(vals)
    D = np.abs(np.arange(1.0, N+1.)/N - vals).max()
    return D, ksprob(D, N)

def normalCdf(x, mu=0., sigma=1.):
    return (1+math.erf((x-mu)/math.sqrt(2.*sigma**2.)))/2.

def calcCentroid(arr):
    y, x = arr.shape
    sarr = arr*arr
    xarr = np.asarray([[el for el in range(x)] for el2 in range(y)])
    yarr = np.asarray([[el2 for el in range(x)] for el2 in range(y)])
    narr = xarr*sarr
    centx = narr.sum()/sarr.sum()
    narr = yarr*sarr
    centy = narr.sum()/sarr.sum()
    return centx, centy

def calcWidth(arr, centx, centy):
    y, x = arr.shape
    #Square the flux so we don't have to deal with negatives
    sarr = arr*arr
    xarr = np.asarray([[el for el in range(x)] for el2 in range(y)])
    yarr = np.asarray([[el2 for el in range(x)] for el2 in range(y)])
    narr = sarr*np.power((xarr - centx), 2.)
    xstd = np.sqrt(narr.sum()/sarr.sum())
    narr = sarr*np.power((yarr - centy), 2.)
    ystd = np.sqrt(narr.sum()/sarr.sum())
    return xstd, ystd

class KernelCandidateQa(object):
    
    def __init__(self, nKernelSpatial, log):
        self.fields = []
        self.log = log
        for kType in ("LOCAL", "SPATIAL"):
            self.fields.append(afwTable.Field["F"]("KCDiffimMean_%s"%(kType), 
                                                   "Mean of KernelCandidate diffim", "sigma"))

            self.fields.append(afwTable.Field["F"]("KCDiffimMedian_%s"%(kType), 
                                                   "Median of KernelCandidate diffim", "sigma"))

            self.fields.append(afwTable.Field["F"]("KCDiffimIQR_%s"%(kType), 
                                                   "Inner quartile range of KernelCandidate diffim", 
                                                   "sigma"))

            self.fields.append(afwTable.Field["F"]("KCDiffimStDev_%s"%(kType), 
                                                   "Standard deviation of KernelCandidate diffim",
                                                   "sigma"))

            self.fields.append(afwTable.Field["F"]("KCDiffimKSD_%s"%(kType), 
                                                   "D from K-S test of diffim pixels relative to Normal"))

            self.fields.append(afwTable.Field["F"]("KCDiffimKSProb_%s"%(kType), 
                                                   "Prob from K-S test of diffim pixels relative to Normal",
                                                   "likelihood"))

            self.fields.append(afwTable.Field["F"]("KCDiffimKSA2_%s"%(kType), 
                                                   "Anderson-Darling test statistic of diffim pixels relative to Normal"))

            self.fields.append(afwTable.Field["ArrayD"]("KCDiffimADCrit_%s"%(kType), 
                                                   "Critical values for the significance levels in KCDiffimADSig.  If A2 is greater than this number, hypothesis that the two distributions are the same can be rejected.", 5))

            self.fields.append(afwTable.Field["ArrayD"]("KCDiffimADSig_%s"%(kType), 
                                                   "Anderson-Darling significance levels for the Normal distribution", 5))

            self.fields.append(afwTable.Field["F"]("KCKernelCentX_%s"%(kType), 
                                                   "Centroid in X for this Kernel",
                                                   "pixels"))

            self.fields.append(afwTable.Field["F"]("KCKernelCentY_%s"%(kType), 
                                                   "Centroid in Y for this Kernel",
                                                   "pixels"))
                               
            self.fields.append(afwTable.Field["F"]("KCKernelStdX_%s"%(kType), 
                                                   "Standard deviation in X for this Kernel",
                                                   "pixels"))

            self.fields.append(afwTable.Field["F"]("KCKernelStdY_%s"%(kType), 
                                                   "Standard deviation in Y for this Kernel",
                                                   "pixels"))

            self.fields.append(afwTable.Field["I"]("KernelCandidateId_%s"%(kType), 
                                                   "Id for this KernelCandidate"))

            if kType == 'LOCAL':
                self.fields.append(afwTable.Field["I"]("KCKernelStatus_%s"%(kType), 
                                                       "Status of the KernelCandidate"))

                self.fields.append(afwTable.Field["ArrayD"]("KernelCoeffValues_%s"%(kType), 
                                                            "Original basis coefficients",
                                                            nKernelSpatial))

                self.fields.append(afwTable.Field["F"]("BackgroundValue_%s"%(kType), 
                                                       "Evaluation of background model at this point"))
    def addToSchema(self, inSourceCatalog):
        schema = inSourceCatalog.getSchema()
        inKeys = []
        fluxKey = inSourceCatalog.getPsfFluxKey()
        centroidKey = inSourceCatalog.getCentroidKey()
        shapeKey = inSourceCatalog.getShapeKey()
        for n in schema.getNames():
            inKeys.append(schema[n].asKey())

        for field in self.fields:
            schema.addField(field)

        outSourceCatalog = afwTable.SourceCatalog(schema)
        for source in inSourceCatalog:
            rec = outSourceCatalog.addNew()
            for k in inKeys:
                if k.getTypeString() == 'Coord':
                    rec.setCoord(source.getCoord())
                else:
                    setter = getattr(rec, "set"+k.getTypeString())
                    getter = getattr(source, "get"+k.getTypeString())
                    setter(k, getter(k))
        outSourceCatalog.definePsfFlux(fluxKey)
        outSourceCatalog.defineCentroid(centroidKey)
        outSourceCatalog.defineShape(shapeKey)
        return outSourceCatalog

    def _calculateStats(self, di):
        mask = di.getMask()
        maskArr = di.getMask().getArray()

        # Create a mask using BAD,SAT,EDGE pixels.  Keep detections
        maskArr &= (mask.getPlaneBitMask("BAD")|mask.getPlaneBitMask("SAT")|mask.getPlaneBitMask("EDGE"))

        # Mask out values based on maskArr
        diArr = ma.array(di.getImage().getArray(), mask=maskArr)
        varArr = ma.array(di.getVariance().getArray(), mask=maskArr)

        # Normalize by sqrt variance, units are in sigma
        diArr /= np.sqrt(varArr)
        mean = diArr.mean()

        # This is the maximum-likelihood extimate of the variance stdev**2
        stdev = diArr.std()
        median = ma.extras.median(diArr)

        # Compute IQR of just un-masked data
        data = ma.getdata(diArr[~diArr.mask])
        iqr = np.percentile(data, 75.) - np.percentile(data, 25.)

<<<<<<< HEAD
=======
        # K-S test on the diffim to a Normal distribution
        import pdb; pdb.set_trace()
>>>>>>> 06346257
        try:
            # K-S test on the diffim to a Normal distribution
            import scipy.stats
            D, prob = scipy.stats.kstest(diArr, 'norm')

            # Anderson Darling test is harder to do.
            A2, crit, sig = scipy.stats.anderson(diArr, 'norm')
        except:
            D = 0.
            prob = 0.
            A2 = 0.
            crit = num.zeros(5)
            sig = num.zeros(5)
  
        return mean, stdev, median, iqr, D, prob, A2, crit, sig

    def apply(self, candidateList, spatialKernel, spatialBackground):
        for kernelCandidate in candidateList:
            source = kernelCandidate.getSource()
            schema = source.schema
    
            # Calculate ORIG stats (original basis fit)
            if kernelCandidate.getStatus() != afwMath.SpatialCellCandidate.UNKNOWN:
                kType = getattr(diffimLib.KernelCandidateF, "ORIG")
                di = kernelCandidate.getDifferenceImage(kType)
                kernel = kernelCandidate.getKernel(kType)
                kstatus = kernelCandidate.getStatus()
                backgroundValue = kernelCandidate.getBackground(kType)
                kernelValues = kernelCandidate.getKernel(kType).getKernelParameters()
                kernelValues = np.asarray(kernelValues)
    
                kim = kernelCandidate.getKernelImage(kType)
                centx, centy = calcCentroid(kim.getArray())
                stdx, stdy = calcWidth(kim.getArray(), centx, centy)
                solution = kernelCandidate.getKernelSolution(kType)
                # NOTE
                # What is the difference between kernelValues and solution?
    
                mean, stdev, median, iqr, D, prob, A2, crit, sig = self._calculateStats(di)
    
                metrics = {"KCDiffimMean_LOCAL":mean,
                           "KCDiffimMedian_LOCAL":median,
                           "KCDiffimIQR_LOCAL":iqr,
                           "KCDiffimStDev_LOCAL":stdev,
                           "KCDiffimKSD_LOCAL":D,
                           "KCDiffimKSProb_LOCAL":prob,
                           "KCDiffimADStat_LOCAL":A2,
                           "KCDiffimADCrit_LOCAL":crit,
                           "KCDiffimADSig_LOCAL":sig,
                           "KCKernelCentX_LOCAL":centx,
                           "KCKernelCentY_LOCAL":centy,
                           "KCKernelStdX_LOCAL":stdx,
                           "KCKernelStdY_LOCAL":stdy,
                           "KernelCandidateId_LOCAL":kernelCandidate.getId(),
                           "KernelCoeffValues_LOCAL":kernelValues}
                for k in metrics.keys():
                    key = schema[k].asKey()
                    print key, metrics[k], k
                    setter = getattr(source, "set"+key.getTypeString())
                    setter(key, metrics[k])
                
    
            # Calculate spatial model evaluated at each position, for
            # all candidates
            kim  = afwImage.ImageD(spatialKernel.getDimensions())
            spatialKernel.computeImage(kim, False, kernelCandidate.getXCenter(),
                                       kernelCandidate.getYCenter())
            centx, centy = calcCentroid(kim.getArray())
            stdx, stdy = calcWidth(kim.getArray(), centx, centy)
    
            sk = afwMath.FixedKernel(kim)
            sbg = spatialBackground(kernelCandidate.getXCenter(), kernelCandidate.getYCenter())
            di = kernelCandidate.getDifferenceImage(sk, sbg)
            mean, stdev, median, iqr, D, prob, A2, crit, sig = self._calculateStats(di)

            metrics = {"KCDiffimMean_SPATIAL":mean,
                       "KCDiffimMedian_SPATIAL":median,
                       "KCDiffimIQR_SPATIAL":iqr,
                       "KCDiffimStDev_SPATIAL":stdev,
                       "KCDiffimKSD_SPATIAL":D,
                       "KCDiffimKSProb_SPATIAL":prob,
                       "KCDiffimADStat_LOCAL":A2,
                       "KCDiffimADCrit_LOCAL":crit,
                       "KCDiffimADSig_LOCAL":sig,
                       "KCKernelCentX_SPATIAL":centx,
                       "KCKernelCentY_SPATIAL":centy,
                       "KCKernelStdX_SPATIAL":stdx,
                       "KCKernelStdY_SPATIAL":stdy,
                       "KernelCandidateId_SPATIAL":kernelCandidate.getId()}
            for k in metrics.keys():
                key = schema[k].asKey()
                print key, metrics[k], k
                setter = getattr(source, "set"+key.getTypeString())
                setter(key, metrics[k])

    def aggregate(self, sourceCatalog, metadata):
        for kType in ("LOCAL", "SPATIAL"):
            for sName in ("KCDiffimMean", "KCDiffimMedian", "KCDiffimIQR", "KCDiffimStDev", "KCDiffimKSProb"):
                kName = "%s_%s" % (sName, kType)
                vals = np.array([s.get(kName) for s in sourceCatalog])
                idx = np.isfinite(vals)
                metadata.add("%s_MEAN" % (kName), np.mean(vals[idx]))
                metadata.add("%s_MEDIAN" % (kName), np.median(vals[idx]))
                metadata.add("%s_STDEV" % (kName), np.std(vals[idx]))

<|MERGE_RESOLUTION|>--- conflicted
+++ resolved
@@ -801,11 +801,7 @@
         data = ma.getdata(diArr[~diArr.mask])
         iqr = np.percentile(data, 75.) - np.percentile(data, 25.)
 
-<<<<<<< HEAD
-=======
         # K-S test on the diffim to a Normal distribution
-        import pdb; pdb.set_trace()
->>>>>>> 06346257
         try:
             # K-S test on the diffim to a Normal distribution
             import scipy.stats
