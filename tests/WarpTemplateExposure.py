#!/usr/bin/env python

# 
# LSST Data Management System
# Copyright 2008, 2009, 2010 LSST Corporation.
# 
# This product includes software developed by the
# LSST Project (http://www.lsst.org/).
#
# This program is free software: you can redistribute it and/or modify
# it under the terms of the GNU General Public License as published by
# the Free Software Foundation, either version 3 of the License, or
# (at your option) any later version.
# 
# This program is distributed in the hope that it will be useful,
# but WITHOUT ANY WARRANTY; without even the implied warranty of
# MERCHANTABILITY or FITNESS FOR A PARTICULAR PURPOSE.  See the
# GNU General Public License for more details.
# 
# You should have received a copy of the LSST License Statement and 
# the GNU General Public License along with this program.  If not, 
# see <http://www.lsstcorp.org/LegalNotices/>.
#

import unittest
import lsst.utils.tests as tests
import lsst.ip.diffim as ipDiffim
import lsst.afw.geom as afwGeom
import lsst.afw.image as afwImage
import eups
import os
import sys
#import lsst.afw.display.ds9 as ds9

class DiffimTestCases(unittest.TestCase):
    def setUp(self):
<<<<<<< HEAD
        self.policy       = ipDiffim.makeDefaultPolicy()
=======
        self.diffimDir    = eups.productDir('ip_diffim')
        self.diffimPolicy = os.path.join(self.diffimDir, 'policy', 'ImageSubtractStageDictionary.paf')
        self.policy       = ipDiffim.generateDefaultPolicy(self.diffimPolicy)
>>>>>>> f46821ff
        
        self.defDataDir = eups.productDir('afwdata')
        if self.defDataDir:

            defTemplatePath = os.path.join(self.defDataDir, "DC3a-Sim", "sci", "v5-e0",
                                           "v5-e0-c011-a00.sci")
            defSciencePath = os.path.join(self.defDataDir, "DC3a-Sim", "sci", "v26-e0",
                                          "v26-e0-c011-a00.sci")
            
            self.scienceImage   = afwImage.ExposureF(defSciencePath)
            self.templateImage  = afwImage.ExposureF(defTemplatePath)
 
    def tearDown(self):
        del self.policy
        if self.defDataDir:
            del self.scienceImage
            del self.templateImage

    def testWarp(self):
        if not self.defDataDir:
            print >> sys.stderr, "Warning: afwdata not set up; not running WarpTemplateExposure.py"
            return

        # image 1 gets remapped to match up with image 2
        remappedImage = ipDiffim.warpTemplateExposure(self.templateImage,
                                                      self.scienceImage,
                                                      self.policy.getPolicy("warpingPolicy"))


        # sizes in pixels
        self.assertEqual(remappedImage.getHeight(),
                         self.scienceImage.getHeight())
        self.assertEqual(remappedImage.getWidth(),
                         self.scienceImage.getWidth())

        # sizes on the sky
        wcs1 = remappedImage.getWcs()
        wcs2 = self.scienceImage.getWcs()

        self.assertEqual(wcs1.pixelToSky(0, 0)[0],
                         wcs2.pixelToSky(0, 0)[0])
        self.assertEqual(wcs1.pixelToSky(0, 0)[1],
                         wcs2.pixelToSky(0, 0)[1])


        self.assertEqual(wcs1.pixelToSky(remappedImage.getWidth(),
                                         remappedImage.getHeight())[0],
                         wcs2.pixelToSky(remappedImage.getWidth(),
                                         remappedImage.getHeight())[0])
        self.assertEqual(wcs1.pixelToSky(remappedImage.getWidth(),
                                         remappedImage.getHeight())[1],
                         wcs2.pixelToSky(remappedImage.getWidth(),
                                         remappedImage.getHeight())[1])
                         

    def testXY0(self):
        if not self.defDataDir:
            print >> sys.stderr, "Warning: afwdata not set up; not running WarpTemplateExposure.py"
            return

        bbox = afwGeom.Box2I(afwGeom.Point2I(7, 900),
                             afwGeom.Point2I(102, 1000))
        templateSubImage = afwImage.ExposureF(self.templateImage, bbox, afwImage.LOCAL)
        scienceSubImage  = afwImage.ExposureF(self.scienceImage, bbox, afwImage.LOCAL)

        # image 1 gets remapped to match up with image 2
        remappedImage = ipDiffim.warpTemplateExposure(templateSubImage,
                                                      scienceSubImage,
                                                      self.policy.getPolicy("warpingPolicy"))


        # sizes in pixels
        self.assertEqual(remappedImage.getHeight(),
                         scienceSubImage.getHeight())
        self.assertEqual(remappedImage.getWidth(),
                         scienceSubImage.getWidth())

        # sizes on the sky
        wcs1 = remappedImage.getWcs()
        wcs2 = scienceSubImage.getWcs()

        self.assertEqual(wcs1.pixelToSky(0, 0)[0],
                         wcs2.pixelToSky(0, 0)[0])
        self.assertEqual(wcs1.pixelToSky(0, 0)[1],
                         wcs2.pixelToSky(0, 0)[1])


        self.assertEqual(wcs1.pixelToSky(remappedImage.getWidth(),
                                         remappedImage.getHeight())[0],
                         wcs2.pixelToSky(remappedImage.getWidth(),
                                         remappedImage.getHeight())[0])
        self.assertEqual(wcs1.pixelToSky(remappedImage.getWidth(),
                                         remappedImage.getHeight())[1],
                         wcs2.pixelToSky(remappedImage.getWidth(),
                                         remappedImage.getHeight())[1])
        
       
#####
        
def suite():
    """Returns a suite containing all the test cases in this module."""
    tests.init()

    suites = []
    suites += unittest.makeSuite(DiffimTestCases)
    suites += unittest.makeSuite(tests.MemoryTestCase)
    return unittest.TestSuite(suites)

def run(doExit=False):
    """Run the tests"""
    tests.run(suite(), doExit)

if __name__ == "__main__":
    run(True)
    
        


     <|MERGE_RESOLUTION|>--- conflicted
+++ resolved
@@ -34,13 +34,7 @@
 
 class DiffimTestCases(unittest.TestCase):
     def setUp(self):
-<<<<<<< HEAD
         self.policy       = ipDiffim.makeDefaultPolicy()
-=======
-        self.diffimDir    = eups.productDir('ip_diffim')
-        self.diffimPolicy = os.path.join(self.diffimDir, 'policy', 'ImageSubtractStageDictionary.paf')
-        self.policy       = ipDiffim.generateDefaultPolicy(self.diffimPolicy)
->>>>>>> f46821ff
         
         self.defDataDir = eups.productDir('afwdata')
         if self.defDataDir:
